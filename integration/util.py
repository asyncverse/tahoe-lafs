--- conflicted
+++ resolved
@@ -260,18 +260,13 @@
         def created(_):
             config_path = join(node_dir, 'tahoe.cfg')
             config = get_config(config_path)
-<<<<<<< HEAD
-            set_config(config, 'node', 'log_gatherer.furl', flog_gatherer)
-            write_config(FilePath(config_path), config)
-=======
             set_config(
                 config,
                 u'node',
                 u'log_gatherer.furl',
                 flog_gatherer.decode("utf-8"),
             )
-            write_config(config_path, config)
->>>>>>> fba386cb
+            write_config(FilePath(config_path), config)
         created_d.addCallback(created)
 
     d = Deferred()
