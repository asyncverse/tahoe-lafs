
"""
I contain the client-side code which speaks to storage servers, in particular
the foolscap-based server implemented in src/allmydata/storage/*.py .

Ported to Python 3.
"""

# roadmap:
#
# 1: implement StorageFarmBroker (i.e. "storage broker"), change Client to
# create it, change uploader/servermap to get rrefs from it. ServerFarm calls
# IntroducerClient.subscribe_to . ServerFarm hides descriptors, passes rrefs
# to clients. webapi status pages call broker.get_info_about_serverid.
#
# 2: move get_info methods to the descriptor, webapi status pages call
# broker.get_descriptor_for_serverid().get_info
#
# 3?later?: store descriptors in UploadResults/etc instead of serverids,
# webapi status pages call descriptor.get_info and don't use storage_broker
# or Client
#
# 4: enable static config: tahoe.cfg can add descriptors. Make the introducer
# optional. This closes #467
#
# 5: implement NativeStorageClient, pass it to Tahoe2PeerSelector and other
# clients. Clients stop doing callRemote(), use NativeStorageClient methods
# instead (which might do something else, i.e. http or whatever). The
# introducer and tahoe.cfg only create NativeStorageClients for now.
#
# 6: implement other sorts of IStorageClient classes: S3, etc

<<<<<<< HEAD
from future.utils import PY2
if PY2:
    from future.builtins import filter, map, zip, ascii, chr, hex, input, next, oct, open, pow, round, super, bytes, dict, list, object, range, str, max, min  # noqa: F401


import re
import time
import hashlib

# On Python 2 this will be the backport.
=======
from six import ensure_text
from typing import Union
import re, time, hashlib
from os import urandom
>>>>>>> f0635d59
from configparser import NoSectionError

import attr
from zope.interface import (
    Attribute,
    Interface,
    implementer,
)
from twisted.web import http
from twisted.internet import defer
from twisted.application import service
from twisted.plugin import (
    getPlugins,
)
from eliot import (
    log_call,
)
from foolscap.api import eventually, RemoteException
from foolscap.reconnector import (
    ReconnectionInfo,
)
from allmydata.interfaces import (
    IStorageBroker,
    IDisplayableServer,
    IServer,
    IStorageServer,
    IFoolscapStoragePlugin,
)
from allmydata.grid_manager import (
    create_grid_manager_verifier,
)
from allmydata.crypto import (
    ed25519,
)
from allmydata.util import log, base32, connection_status
from allmydata.util.assertutil import precondition
from allmydata.util.observer import ObserverList
from allmydata.util.rrefutil import add_version_to_remote_reference
from allmydata.util.hashutil import permute_server_hash
from allmydata.util.dictutil import BytesKeyDict, UnicodeKeyDict
from allmydata.util.deferredutil import async_to_deferred
from allmydata.storage.http_client import (
    StorageClient, StorageClientImmutables, StorageClientGeneral,
    ClientException as HTTPClientException, StorageClientMutables,
    ReadVector, TestWriteVectors, WriteVector, TestVector, ClientException
)


# who is responsible for de-duplication?
#  both?
#  IC remembers the unpacked announcements it receives, to provide for late
#  subscribers and to remove duplicates

# if a client subscribes after startup, will they receive old announcements?
#  yes

# who will be responsible for signature checking?
#  make it be IntroducerClient, so they can push the filter outwards and
#  reduce inbound network traffic

# what should the interface between StorageFarmBroker and IntroducerClient
# look like?
#  don't pass signatures: only pass validated blessed-objects

@attr.s
class StorageClientConfig(object):
    """
    Configuration for a node acting as a storage client.

    :ivar preferred_peers: An iterable of the server-ids (``bytes``) of the
        storage servers where share placement is preferred, in order of
        decreasing preference.  See the *[client]peers.preferred*
        documentation for details.

    :ivar dict[unicode, dict[unicode, unicode]] storage_plugins: A mapping from
        names of ``IFoolscapStoragePlugin`` configured in *tahoe.cfg* to the
        respective configuration.

    :ivar list[ed25519.VerifyKey] grid_manager_keys: with no keys in
        this list, we'll upload to any storage server. Otherwise, we will
        only upload to a storage-server that has a valid certificate
        signed by at least one of these keys.
    """
    preferred_peers = attr.ib(default=())
    storage_plugins = attr.ib(default=attr.Factory(dict))
    grid_manager_keys = attr.ib(default=attr.Factory(list))

    @classmethod
    def from_node_config(cls, config):
        """
        Create a ``StorageClientConfig`` from a complete Tahoe-LAFS node
        configuration.

        :param _Config config: The loaded Tahoe-LAFS node configuration.
        """
        ps = config.get_config("client", "peers.preferred", "").split(",")
        preferred_peers = tuple([p.strip() for p in ps if p != ""])

        enabled_storage_plugins = (
            name.strip()
            for name
            in config.get_config(
                "client",
                "storage.plugins",
                "",
            ).split(u",")
            if name.strip()
        )

        storage_plugins = {}
        for plugin_name in enabled_storage_plugins:
            try:
                plugin_config = config.items("storageclient.plugins." + plugin_name)
            except NoSectionError:
                plugin_config = []
            storage_plugins[plugin_name] = dict(plugin_config)

        grid_manager_keys = []
        for name, gm_key in config.enumerate_section('grid_managers').items():
            grid_manager_keys.append(
                ed25519.verifying_key_from_string(gm_key.encode("ascii"))
            )


        return cls(
            preferred_peers,
            storage_plugins,
            grid_manager_keys,
        )


@implementer(IStorageBroker)
class StorageFarmBroker(service.MultiService):
    """I live on the client, and know about storage servers. For each server
    that is participating in a grid, I either maintain a connection to it or
    remember enough information to establish a connection to it on demand.
    I'm also responsible for subscribing to the IntroducerClient to find out
    about new servers as they are announced by the Introducer.

    :ivar _tub_maker: A one-argument callable which accepts a dictionary of
        "handler overrides" and returns a ``foolscap.api.Tub``.

    :ivar StorageClientConfig storage_client_config: Values from the node
        configuration file relating to storage behavior.
    """

    @property
    def preferred_peers(self):
        return self.storage_client_config.preferred_peers

    def __init__(
            self,
            permute_peers,
            tub_maker,
            node_config,
            storage_client_config=None,
    ):
        service.MultiService.__init__(self)
        assert permute_peers # False not implemented yet
        self.permute_peers = permute_peers
        self._tub_maker = tub_maker

        self.node_config = node_config

        if storage_client_config is None:
            storage_client_config = StorageClientConfig()
        self.storage_client_config = storage_client_config

        # self.servers maps serverid -> IServer, and keeps track of all the
        # storage servers that we've heard about. Each descriptor manages its
        # own Reconnector, and will give us a RemoteReference when we ask
        # them for it.
        self.servers = BytesKeyDict()
        self._static_server_ids = set() # ignore announcements for these
        self.introducer_client = None
        self._threshold_listeners = [] # tuples of (threshold, Deferred)
        self._connected_high_water_mark = 0

    @log_call(action_type=u"storage-client:broker:set-static-servers")
    def set_static_servers(self, servers):
        # Sorting the items gives us a deterministic processing order.  This
        # doesn't really matter but it makes the logging behavior more
        # predictable and easier to test (and at least one test does depend on
        # this sorted order).
        servers = {ensure_text(key): value for (key, value) in servers.items()}
        for (server_id, server) in sorted(servers.items()):
            try:
                storage_server = self._make_storage_server(
                    server_id.encode("utf-8"),
                    server,
                )
            except Exception:
                # TODO: The _make_storage_server failure is logged but maybe
                # we should write a traceback here.  Notably, tests don't
                # automatically fail just because we hit this case.  Well
                # written tests will still fail if a surprising exception
                # arrives here but they might be harder to debug without this
                # information.
                pass
            else:
                if isinstance(server_id, str):
                    server_id = server_id.encode("utf-8")
                self._static_server_ids.add(server_id)
                self.servers[server_id] = storage_server
                storage_server.setServiceParent(self)
                storage_server.start_connecting(self._trigger_connections)

    def get_client_storage_plugin_web_resources(self, node_config):
        """
        Get all of the client-side ``IResource`` implementations provided by
        enabled storage plugins.

        :param allmydata.node._Config node_config: The complete node
            configuration for the node from which these web resources will be
            served.

        :return dict[unicode, IResource]: Resources for all of the plugins.
        """
        plugins = {
            plugin.name: plugin
            for plugin
            in getPlugins(IFoolscapStoragePlugin)
        }
        return UnicodeKeyDict({
            name: plugins[name].get_client_resource(node_config)
            for (name, config)
            in self.storage_client_config.storage_plugins.items()
        })

    @log_call(
        action_type=u"storage-client:broker:make-storage-server",
        include_args=["server_id"],
        include_result=False,
    )
    def _make_storage_server(self, server_id, server):
        """
        Create a new ``IServer`` for the given storage server announcement.

        :param bytes server_id: The unique identifier for the server.

        :param dict server: The server announcement.  See ``Static Server
            Definitions`` in the configuration documentation for details about
            the structure and contents.

        :return IServer: The object-y representation of the server described
            by the given announcement.
        """
        assert isinstance(server_id, bytes)
        handler_overrides = server.get("connections", {})
        gm_verifier = create_grid_manager_verifier(
            self.storage_client_config.grid_manager_keys,
            server["ann"].get("grid-manager-certificates", []),
            "pub-{}".format(server_id),  # server_id is v0-<key> not pub-v0-key .. for reasons?
        )

        s = NativeStorageServer(
            server_id,
            server["ann"],
            self._tub_maker,
            handler_overrides,
            self.node_config,
            self.storage_client_config,
            gm_verifier,
        )
        s.on_status_changed(lambda _: self._got_connection())
        return s

    def when_connected_enough(self, threshold):
        """
        :returns: a Deferred that fires if/when our high water mark for
        number of connected servers becomes (or ever was) above
        "threshold".
        """
        d = defer.Deferred()
        self._threshold_listeners.append( (threshold, d) )
        self._check_connected_high_water_mark()
        return d

    # these two are used in unit tests
    def test_add_rref(self, serverid, rref, ann):
        s = self._make_storage_server(
            serverid,
            {"ann": ann.copy()},
        )
        s._rref = rref
        s._is_connected = True
        self.servers[serverid] = s

    def test_add_server(self, server_id, s):
        s.on_status_changed(lambda _: self._got_connection())
        self.servers[server_id] = s

    def use_introducer(self, introducer_client):
        self.introducer_client = ic = introducer_client
        ic.subscribe_to("storage", self._got_announcement)

    def _got_connection(self):
        # this is called by NativeStorageServer when it is connected
        self._check_connected_high_water_mark()

    def _check_connected_high_water_mark(self):
        current = len(self.get_connected_servers())
        if current > self._connected_high_water_mark:
            self._connected_high_water_mark = current

        remaining = []
        for threshold, d in self._threshold_listeners:
            if self._connected_high_water_mark >= threshold:
                eventually(d.callback, None)
            else:
                remaining.append( (threshold, d) )
        self._threshold_listeners = remaining

    def _should_ignore_announcement(self, server_id, ann):
        """
        Determine whether a new storage announcement should be discarded or used
        to update our collection of storage servers.

        :param bytes server_id: The unique identifier for the storage server
            which made the announcement.

        :param dict ann: The announcement.

        :return bool: ``True`` if the announcement should be ignored,
            ``False`` if it should be used to update our local storage server
            state.
        """
        # Let local static configuration always override any announcement for
        # a particular server.
        if server_id in self._static_server_ids:
            log.msg(format="ignoring announcement for static server '%(id)s'",
                    id=server_id,
                    facility="tahoe.storage_broker", umid="AlxzqA",
                    level=log.UNUSUAL)
            return True

        try:
            old = self.servers[server_id]
        except KeyError:
            # We don't know anything about this server.  Let's use the
            # announcement to change that.
            return False
        else:
            # Determine if this announcement is at all difference from the
            # announcement we already have for the server.  If it is the same,
            # we don't need to change anything.
            return old.get_announcement() == ann

    def _got_announcement(self, key_s, ann):
        """
        This callback is given to the introducer and called any time an
        announcement is received which has a valid signature and does not have
        a sequence number less than or equal to a previous sequence number
        seen for that server by that introducer.

        Note sequence numbers are not considered between different introducers
        so if we use more than one introducer it is possible for them to
        deliver us stale announcements in some cases.
        """
        precondition(isinstance(key_s, bytes), key_s)
        precondition(key_s.startswith(b"v0-"), key_s)
        precondition(ann["service-name"] == "storage", ann["service-name"])
        server_id = key_s

        if self._should_ignore_announcement(server_id, ann):
            return

        s = self._make_storage_server(
            server_id,
            {u"ann": ann},
        )

        try:
            old = self.servers.pop(server_id)
        except KeyError:
            pass
        else:
            # It's a replacement, get rid of the old one.
            old.stop_connecting()
            old.disownServiceParent()
            # NOTE: this disownServiceParent() returns a Deferred that
            # doesn't fire until Tub.stopService fires, which will wait for
            # any existing connections to be shut down. This doesn't
            # generally matter for normal runtime, but unit tests can run
            # into DirtyReactorErrors if they don't block on these. If a test
            # replaces one server with a newer version, then terminates
            # before the old one has been shut down, it might get
            # DirtyReactorErrors. The fix would be to gather these Deferreds
            # into a structure that will block StorageFarmBroker.stopService
            # until they have fired (but hopefully don't keep reference
            # cycles around when they fire earlier than that, which will
            # almost always be the case for normal runtime).

        # now we forget about them and start using the new one
        s.setServiceParent(self)
        self.servers[server_id] = s
        s.start_connecting(self._trigger_connections)
        # the descriptor will manage their own Reconnector, and each time we
        # need servers, we'll ask them if they're connected or not.

    def _trigger_connections(self):
        # when one connection is established, reset the timers on all others,
        # to trigger a reconnection attempt in one second. This is intended
        # to accelerate server connections when we've been offline for a
        # while. The goal is to avoid hanging out for a long time with
        # connections to only a subset of the servers, which would increase
        # the chances that we'll put shares in weird places (and not update
        # existing shares of mutable files). See #374 for more details.
        for dsc in list(self.servers.values()):
            dsc.try_to_connect()

    def get_servers_for_psi(self, peer_selection_index, for_upload=False):
        """
        :param for_upload: used to determine if we should include any
        servers that are invalid according to Grid Manager
        processing. When for_upload is True and we have any Grid
        Manager keys configured, any storage servers with invalid or
        missing certificates will be excluded.
        """
        # return a list of server objects (IServers)
        assert self.permute_peers == True
        connected_servers = self.get_connected_servers()
        preferred_servers = frozenset(s for s in connected_servers if s.get_longname() in self.preferred_peers)
        if for_upload:
            # print("upload processing: {}".format([srv.upload_permitted() for srv in connected_servers]))
            connected_servers = [
                srv
                for srv in connected_servers
                if srv.upload_permitted()
            ]

        def _permuted(server):
            seed = server.get_permutation_seed()
            is_unpreferred = server not in preferred_servers
            return (is_unpreferred,
                    permute_server_hash(peer_selection_index, seed))
        return sorted(connected_servers, key=_permuted)

    def get_all_serverids(self):
        return frozenset(self.servers.keys())

    def get_connected_servers(self):
        return frozenset([s for s in self.servers.values() if s.is_connected()])

    def get_known_servers(self):
        return frozenset(self.servers.values())

    def get_nickname_for_serverid(self, serverid):
        if serverid in self.servers:
            return self.servers[serverid].get_nickname()
        return None

    def get_stub_server(self, serverid):
        if serverid in self.servers:
            return self.servers[serverid]
        # some time before 1.12, we changed "serverid" to be "key_s" (the
        # printable verifying key, used in V2 announcements), instead of the
        # tubid. When the immutable uploader delegates work to a Helper,
        # get_stub_server() is used to map the returning server identifiers
        # to IDisplayableServer instances (to get a name, for display on the
        # Upload Results web page). If the Helper is running 1.12 or newer,
        # it will send pubkeys, but if it's still running 1.11, it will send
        # tubids. This clause maps the old tubids to our existing servers.
        for s in list(self.servers.values()):
            if isinstance(s, NativeStorageServer):
                if serverid == s.get_tubid():
                    return s
        return StubServer(serverid)

@implementer(IDisplayableServer)
class StubServer(object):
    def __init__(self, serverid):
        assert isinstance(serverid, bytes)
        self.serverid = serverid # binary tubid
    def get_serverid(self):
        return self.serverid
    def get_name(self):
        return base32.b2a(self.serverid)[:8]
    def get_longname(self):
        return base32.b2a(self.serverid)
    def get_nickname(self):
        return "?"


class IFoolscapStorageServer(Interface):
    """
    An internal interface that mediates between ``NativeStorageServer`` and
    Foolscap-based ``IStorageServer`` implementations.
    """
    nickname = Attribute("""
    A name for this server for presentation to users.
    """)
    permutation_seed = Attribute("""
    A stable value associated with this server which a client can use as an
    input to the server selection permutation ordering.
    """)
    tubid = Attribute("""
    The identifier for the Tub in which the server is run.
    """)
    storage_server = Attribute("""
    An IStorageServer provide which implements a concrete Foolscap-based
    protocol for communicating with the server.
    """)
    name = Attribute("""
    Another name for this server for presentation to users.
    """)
    longname = Attribute("""
    *Another* name for this server for presentation to users.
    """)
    lease_seed = Attribute("""
    A stable value associated with this server which a client can use as an
    input to a lease secret generation function.
    """)

    def connect_to(tub, got_connection):
        """
        Attempt to establish and maintain a connection to the server.

        :param Tub tub: A Foolscap Tub from which the connection is to
            originate.

        :param got_connection: A one-argument callable which is called with a
            Foolscap ``RemoteReference`` when a connection is established.
            This may be called multiple times if the connection is lost and
            then re-established.

        :return foolscap.reconnector.Reconnector: An object which manages the
            connection and reconnection attempts.
        """


@implementer(IFoolscapStorageServer)
@attr.s(frozen=True)
class _FoolscapStorage(object):
    """
    Abstraction for connecting to a storage server exposed via Foolscap.
    """
    nickname = attr.ib()
    permutation_seed = attr.ib()
    tubid = attr.ib()

    storage_server = attr.ib(validator=attr.validators.provides(IStorageServer))

    _furl = attr.ib()
    _short_description = attr.ib()
    _long_description = attr.ib()


    @property
    def name(self):
        return self._short_description

    @property
    def longname(self):
        return self._long_description

    @property
    def lease_seed(self):
        return self.tubid

    @classmethod
    def from_announcement(cls, server_id, furl, ann, storage_server):
        """
        Create an instance from a fURL and an announcement like::

            {"permutation-seed-base32": "...",
             "nickname": "...",
             "grid-manager-certificates": [..],
            }

<<<<<<< HEAD
        *nickname* and *grid-manager-certificates* are optional.
=======
        *nickname* is optional.

        The furl will be a Unicode string on Python 3; on Python 2 it will be
        either a native (bytes) string or a Unicode string.
>>>>>>> f0635d59
        """
        furl = furl.encode("utf-8")
        m = re.match(br'pb://(\w+)@', furl)
        assert m, furl
        tubid_s = m.group(1).lower()
        tubid = base32.a2b(tubid_s)
        if "permutation-seed-base32" in ann:
            seed = ann["permutation-seed-base32"]
            if isinstance(seed, str):
                seed = seed.encode("utf-8")
            ps = base32.a2b(seed)
        elif re.search(br'^v0-[0-9a-zA-Z]{52}$', server_id):
            ps = base32.a2b(server_id[3:])
        else:
            log.msg("unable to parse serverid '%(server_id)s as pubkey, "
                    "hashing it to get permutation-seed, "
                    "may not converge with other clients",
                    server_id=server_id,
                    facility="tahoe.storage_broker",
                    level=log.UNUSUAL, umid="qu86tw")
            ps = hashlib.sha256(server_id).digest()
        permutation_seed = ps

        assert server_id
        long_description = server_id
        if server_id.startswith(b"v0-"):
            # remove v0- prefix from abbreviated name
            short_description = server_id[3:3+8]
        else:
            short_description = server_id[:8]
        nickname = ann.get("nickname", "")

        ## XXX FIXME post-merge, need to parse out
        ## "grid-manager-certificates" and .. do something with them
        ## (like store them on this object)

        return cls(
            nickname=nickname,
            permutation_seed=permutation_seed,
            tubid=tubid,
            storage_server=storage_server,
            furl=furl,
            short_description=short_description,
            long_description=long_description,
        )

    def connect_to(self, tub, got_connection):
        return tub.connectTo(self._furl, got_connection)


@implementer(IFoolscapStorageServer)
class _NullStorage(object):
    """
    Abstraction for *not* communicating with a storage server of a type with
    which we can't communicate.
    """
    nickname = ""
    permutation_seed = hashlib.sha256(b"").digest()
    tubid = hashlib.sha256(b"").digest()
    storage_server = None

    lease_seed = hashlib.sha256(b"").digest()

    name = "<unsupported>"
    longname = "<storage with unsupported protocol>"

    def connect_to(self, tub, got_connection):
        return NonReconnector()


class NonReconnector(object):
    """
    A ``foolscap.reconnector.Reconnector``-alike that doesn't do anything.
    """
    def stopConnecting(self):
        pass

    def reset(self):
        pass

    def getReconnectionInfo(self):
        return ReconnectionInfo()

_null_storage = _NullStorage()


class AnnouncementNotMatched(Exception):
    """
    A storage server announcement wasn't matched by any of the locally enabled
    plugins.
    """


def _storage_from_foolscap_plugin(node_config, config, announcement, get_rref):
    """
    Construct an ``IStorageServer`` from the most locally-preferred plugin
    that is offered in the given announcement.

    :param allmydata.node._Config node_config: The node configuration to
        pass to the plugin.
    """
    plugins = {
        plugin.name: plugin
        for plugin
        in getPlugins(IFoolscapStoragePlugin)
    }
    storage_options = announcement.get(u"storage-options", [])
    for plugin_name, plugin_config in list(config.storage_plugins.items()):
        try:
            plugin = plugins[plugin_name]
        except KeyError:
            raise ValueError("{} not installed".format(plugin_name))
        for option in storage_options:
            if plugin_name == option[u"name"]:
                furl = option[u"storage-server-FURL"]
                return furl, plugin.get_storage_client(
                    node_config,
                    option,
                    get_rref,
                )
    raise AnnouncementNotMatched()


@implementer(IServer)
class NativeStorageServer(service.MultiService):
    """I hold information about a storage server that we want to connect to.
    If we are connected, I hold the RemoteReference, their host address, and
    the their version information. I remember information about when we were
    last connected too, even if we aren't currently connected.

    @ivar last_connect_time: when we last established a connection
    @ivar last_loss_time: when we last lost a connection

    @ivar version: the server's versiondict, from the most recent announcement
    @ivar nickname: the server's self-reported nickname (unicode), same

    @ivar rref: the RemoteReference, if connected, otherwise None
    """

    VERSION_DEFAULTS = UnicodeKeyDict({
        "http://allmydata.org/tahoe/protocols/storage/v1" :
        UnicodeKeyDict({ "maximum-immutable-share-size": 2**32 - 1,
          "maximum-mutable-share-size": 2*1000*1000*1000, # maximum prior to v1.9.2
          "tolerates-immutable-read-overrun": False,
          "delete-mutable-shares-with-zero-length-writev": False,
          "available-space": None,
          }),
        "application-version": "unknown: no get_version()",
        })

    def __init__(self, server_id, ann, tub_maker, handler_overrides, node_config, config=None,
                 grid_manager_verifier=None):
        service.MultiService.__init__(self)
        assert isinstance(server_id, bytes)
        self._server_id = server_id
        self.announcement = ann
        self._tub_maker = tub_maker
        self._handler_overrides = handler_overrides

        if config is None:
            config = StorageClientConfig()

        self._grid_manager_verifier = grid_manager_verifier

        self._storage = self._make_storage_system(node_config, config, ann)

        self.last_connect_time = None
        self.last_loss_time = None
        self._rref = None
        self._is_connected = False
        self._reconnector = None
        self._trigger_cb = None
        self._on_status_changed = ObserverList()

    def upload_permitted(self):
        """
        If our client is configured with Grid Manager public-keys, we will
        only upload to storage servers that have a currently-valid
        certificate signed by at least one of the Grid Managers we
        accept.

        :return: True if we should use this server for uploads, False
            otherwise.
        """
        # if we have no Grid Manager keys configured, choice is easy
        if self._grid_manager_verifier is None:
            return True
        return self._grid_manager_verifier()

    def _make_storage_system(self, node_config, config, ann):
        """
        :param allmydata.node._Config node_config: The node configuration to pass
            to any configured storage plugins.

        :param StorageClientConfig config: Configuration specifying desired
            storage client behavior.

        :param dict ann: The storage announcement from the storage server we
            are meant to communicate with.

        :return IFoolscapStorageServer: An object enabling communication via
            Foolscap with the server which generated the announcement.
        """
        # Try to match the announcement against a plugin.
        try:
            furl, storage_server = _storage_from_foolscap_plugin(
                node_config,
                config,
                ann,
                # Pass in an accessor for our _rref attribute.  The value of
                # the attribute may change over time as connections are lost
                # and re-established.  The _StorageServer should always be
                # able to get the most up-to-date value.
                self.get_rref,
            )
        except AnnouncementNotMatched:
            # Nope.
            pass
        else:
            return _FoolscapStorage.from_announcement(
                self._server_id,
                furl,
                ann,
                storage_server,
            )

        # Try to match the announcement against the anonymous access scheme.
        try:
            furl = ann[u"anonymous-storage-FURL"]
        except KeyError:
            # Nope
            pass
        else:
            # See comment above for the _storage_from_foolscap_plugin case
            # about passing in get_rref.
            storage_server = _StorageServer(get_rref=self.get_rref)
            return _FoolscapStorage.from_announcement(
                self._server_id,
                furl,
                ann,
                storage_server,
            )

        # Nothing matched so we can't talk to this server.
        return _null_storage

    def get_permutation_seed(self):
        return self._storage.permutation_seed
    def get_name(self): # keep methodname short
        # TODO: decide who adds [] in the short description. It should
        # probably be the output side, not here.
        return self._storage.name
    def get_longname(self):
        return self._storage.longname
    def get_tubid(self):
        return self._storage.tubid
    def get_lease_seed(self):
        return self._storage.lease_seed
    def get_foolscap_write_enabler_seed(self):
        return self._storage.tubid
    def get_nickname(self):
        return self._storage.nickname

    def on_status_changed(self, status_changed):
        """
        :param status_changed: a callable taking a single arg (the
            NativeStorageServer) that is notified when we become connected
        """
        return self._on_status_changed.subscribe(status_changed)

    # Special methods used by copy.copy() and copy.deepcopy(). When those are
    # used in allmydata.immutable.filenode to copy CheckResults during
    # repair, we want it to treat the IServer instances as singletons, and
    # not attempt to duplicate them..
    def __copy__(self):
        return self
    def __deepcopy__(self, memodict):
        return self

    def __repr__(self):
        return "<NativeStorageServer for %r>" % self.get_name()
    def get_serverid(self):
        return self._server_id
    def get_version(self):
        if self._rref:
            return self._rref.version
        return None
    def get_announcement(self):
        return self.announcement

    def get_connection_status(self):
        last_received = None
        if self._rref:
            last_received = self._rref.getDataLastReceivedAt()
        return connection_status.from_foolscap_reconnector(self._reconnector,
                                                           last_received)

    def is_connected(self):
        return self._is_connected

    def get_available_space(self):
        version = self.get_version()
        if version is None:
            return None
        protocol_v1_version = version.get(b'http://allmydata.org/tahoe/protocols/storage/v1', BytesKeyDict())
        available_space = protocol_v1_version.get(b'available-space')
        if available_space is None:
            available_space = protocol_v1_version.get(b'maximum-immutable-share-size', None)
        return available_space

    def start_connecting(self, trigger_cb):
        self._tub = self._tub_maker(self._handler_overrides)
        self._tub.setServiceParent(self)
        self._trigger_cb = trigger_cb
        self._reconnector = self._storage.connect_to(self._tub, self._got_connection)

    def _got_connection(self, rref):
        lp = log.msg(format="got connection to %(name)s, getting versions",
                     name=self.get_name(),
                     facility="tahoe.storage_broker", umid="coUECQ")
        if self._trigger_cb:
            eventually(self._trigger_cb)
        default = self.VERSION_DEFAULTS
        d = add_version_to_remote_reference(rref, default)
        d.addCallback(self._got_versioned_service, lp)
        d.addCallback(lambda ign: self._on_status_changed.notify(self))
        d.addErrback(log.err, format="storageclient._got_connection",
                     name=self.get_name(), umid="Sdq3pg")

    def _got_versioned_service(self, rref, lp):
        log.msg(format="%(name)s provided version info %(version)s",
                name=self.get_name(), version=rref.version,
                facility="tahoe.storage_broker", umid="SWmJYg",
                level=log.NOISY, parent=lp)

        self.last_connect_time = time.time()
        self._rref = rref
        self._is_connected = True
        rref.notifyOnDisconnect(self._lost)

    def get_rref(self):
        return self._rref

    def get_storage_server(self):
        """
        See ``IServer.get_storage_server``.
        """
        if self._rref is None:
            return None
        return self._storage.storage_server

    def _lost(self):
        log.msg(format="lost connection to %(name)s", name=self.get_name(),
                facility="tahoe.storage_broker", umid="zbRllw")
        self.last_loss_time = time.time()
        # self._rref is now stale: all callRemote()s will get a
        # DeadReferenceError. We leave the stale reference in place so that
        # uploader/downloader code (which received this IServer through
        # get_connected_servers() or get_servers_for_psi()) can continue to
        # use s.get_rref().callRemote() and not worry about it being None.
        self._is_connected = False

    def stop_connecting(self):
        # used when this descriptor has been superceded by another
        self._reconnector.stopConnecting()

    def try_to_connect(self):
        # used when the broker wants us to hurry up
        self._reconnector.reset()

class UnknownServerTypeError(Exception):
    pass


@implementer(IStorageServer)
@attr.s
class _StorageServer(object):
    """
    ``_StorageServer`` is a direct pass-through to an ``RIStorageServer`` via
    a ``RemoteReference``.
    """
    _get_rref = attr.ib()

    @property
    def _rref(self):
        return self._get_rref()

    def get_version(self):
        return self._rref.callRemote(
            "get_version",
        )

    def allocate_buckets(
            self,
            storage_index,
            renew_secret,
            cancel_secret,
            sharenums,
            allocated_size,
            canary,
    ):
        return self._rref.callRemote(
            "allocate_buckets",
            storage_index,
            renew_secret,
            cancel_secret,
            sharenums,
            allocated_size,
            canary,
        )

    def add_lease(
            self,
            storage_index,
            renew_secret,
            cancel_secret,
    ):
        return self._rref.callRemote(
            "add_lease",
            storage_index,
            renew_secret,
            cancel_secret,
        )

    def get_buckets(
            self,
            storage_index,
    ):
        return self._rref.callRemote(
            "get_buckets",
            storage_index,
        )

    def slot_readv(
            self,
            storage_index,
            shares,
            readv,
    ):
        return self._rref.callRemote(
            "slot_readv",
            storage_index,
            shares,
            readv,
        )

    def slot_testv_and_readv_and_writev(
            self,
            storage_index,
            secrets,
            tw_vectors,
            r_vector,
    ):
        # Match the wire protocol, which requires 4-tuples for test vectors.
        wire_format_tw_vectors = {
            key: (
                [(start, length, b"eq", data) for (start, length, data) in value[0]],
                value[1],
                value[2],
            ) for (key, value) in tw_vectors.items()
        }
        return self._rref.callRemote(
            "slot_testv_and_readv_and_writev",
            storage_index,
            secrets,
            wire_format_tw_vectors,
            r_vector,
        )

    def advise_corrupt_share(
            self,
            share_type,
            storage_index,
            shnum,
            reason,
    ):
        return self._rref.callRemote(
            "advise_corrupt_share",
            share_type,
            storage_index,
            shnum,
            reason,
        ).addErrback(log.err, "Error from remote call to advise_corrupt_share")



@attr.s
class _FakeRemoteReference(object):
    """
    Emulate a Foolscap RemoteReference, calling a local object instead.
    """
    local_object = attr.ib(type=object)

    @defer.inlineCallbacks
    def callRemote(self, action, *args, **kwargs):
        try:
            result = yield getattr(self.local_object, action)(*args, **kwargs)
            defer.returnValue(result)
        except HTTPClientException as e:
            raise RemoteException(e.args)


@attr.s
class _HTTPBucketWriter(object):
    """
    Emulate a ``RIBucketWriter``, but use HTTP protocol underneath.
    """
    client = attr.ib(type=StorageClientImmutables)
    storage_index = attr.ib(type=bytes)
    share_number = attr.ib(type=int)
    upload_secret = attr.ib(type=bytes)
    finished = attr.ib(type=bool, default=False)

    def abort(self):
        return self.client.abort_upload(self.storage_index, self.share_number,
                                        self.upload_secret)

    @defer.inlineCallbacks
    def write(self, offset, data):
        result = yield self.client.write_share_chunk(
            self.storage_index, self.share_number, self.upload_secret, offset, data
        )
        if result.finished:
            self.finished = True
        defer.returnValue(None)

    def close(self):
        # A no-op in HTTP protocol.
        if not self.finished:
            return defer.fail(RuntimeError("You didn't finish writing?!"))
        return defer.succeed(None)



@attr.s
class _HTTPBucketReader(object):
    """
    Emulate a ``RIBucketReader``, but use HTTP protocol underneath.
    """
    client = attr.ib(type=StorageClientImmutables)
    storage_index = attr.ib(type=bytes)
    share_number = attr.ib(type=int)

    def read(self, offset, length):
        return self.client.read_share_chunk(
            self.storage_index, self.share_number, offset, length
        )

    def advise_corrupt_share(self, reason):
       return self.client.advise_corrupt_share(
           self.storage_index, self.share_number,
           str(reason, "utf-8", errors="backslashreplace")
       )


# WORK IN PROGRESS, for now it doesn't actually implement whole thing.
@implementer(IStorageServer)  # type: ignore
@attr.s
class _HTTPStorageServer(object):
    """
    Talk to remote storage server over HTTP.
    """
    _http_client = attr.ib(type=StorageClient)

    @staticmethod
    def from_http_client(http_client):  # type: (StorageClient) -> _HTTPStorageServer
        """
        Create an ``IStorageServer`` from a HTTP ``StorageClient``.
        """
        return _HTTPStorageServer(http_client=http_client)

    def get_version(self):
        return StorageClientGeneral(self._http_client).get_version()

    @defer.inlineCallbacks
    def allocate_buckets(
            self,
            storage_index,
            renew_secret,
            cancel_secret,
            sharenums,
            allocated_size,
            canary
    ):
        upload_secret = urandom(20)
        immutable_client = StorageClientImmutables(self._http_client)
        result = immutable_client.create(
            storage_index, sharenums, allocated_size, upload_secret, renew_secret,
            cancel_secret
        )
        result = yield result
        defer.returnValue(
            (result.already_have, {
                 share_num: _FakeRemoteReference(_HTTPBucketWriter(
                     client=immutable_client,
                     storage_index=storage_index,
                     share_number=share_num,
                     upload_secret=upload_secret
                 ))
                 for share_num in result.allocated
            })
        )

    @defer.inlineCallbacks
    def get_buckets(
            self,
            storage_index
    ):
        immutable_client = StorageClientImmutables(self._http_client)
        share_numbers = yield immutable_client.list_shares(
            storage_index
        )
        defer.returnValue({
            share_num: _FakeRemoteReference(_HTTPBucketReader(
                immutable_client, storage_index, share_num
            ))
            for share_num in share_numbers
        })

    @async_to_deferred
    async def add_lease(
        self,
        storage_index,
        renew_secret,
        cancel_secret
    ):
        client = StorageClientGeneral(self._http_client)
        try:
            await client.add_or_renew_lease(
                storage_index, renew_secret, cancel_secret
            )
        except ClientException as e:
            if e.code == http.NOT_FOUND:
                # Silently do nothing, as is the case for the Foolscap client
                return
            raise

    def advise_corrupt_share(
        self,
        share_type,
        storage_index,
        shnum,
        reason: bytes
    ):
        if share_type == b"immutable":
            client : Union[StorageClientImmutables, StorageClientMutables] = StorageClientImmutables(self._http_client)
        elif share_type == b"mutable":
            client = StorageClientMutables(self._http_client)
        else:
            raise ValueError("Unknown share type")
        return client.advise_corrupt_share(
            storage_index, shnum, str(reason, "utf-8", errors="backslashreplace")
        )

    @defer.inlineCallbacks
    def slot_readv(self, storage_index, shares, readv):
        mutable_client = StorageClientMutables(self._http_client)
        pending_reads = {}
        reads = {}
        # If shares list is empty, that means list all shares, so we need
        # to do a query to get that.
        if not shares:
            shares = yield mutable_client.list_shares(storage_index)

        # Start all the queries in parallel:
        for share_number in shares:
            share_reads = defer.gatherResults(
                [
                    mutable_client.read_share_chunk(
                        storage_index, share_number, offset, length
                    )
                    for (offset, length) in readv
                ]
            )
            pending_reads[share_number] = share_reads

        # Wait for all the queries to finish:
        for share_number, pending_result in pending_reads.items():
            reads[share_number] = yield pending_result

        return reads

    @defer.inlineCallbacks
    def slot_testv_and_readv_and_writev(
            self,
            storage_index,
            secrets,
            tw_vectors,
            r_vector,
    ):
        mutable_client = StorageClientMutables(self._http_client)
        we_secret, lr_secret, lc_secret = secrets
        client_tw_vectors = {}
        for share_num, (test_vector, data_vector, new_length) in tw_vectors.items():
            client_test_vectors = [
                TestVector(offset=offset, size=size, specimen=specimen)
                for (offset, size, specimen) in test_vector
            ]
            client_write_vectors = [
                WriteVector(offset=offset, data=data) for (offset, data) in data_vector
            ]
            client_tw_vectors[share_num] = TestWriteVectors(
                test_vectors=client_test_vectors,
                write_vectors=client_write_vectors,
                new_length=new_length
            )
        client_read_vectors = [
            ReadVector(offset=offset, size=size)
            for (offset, size) in r_vector
        ]
        try:
            client_result = yield mutable_client.read_test_write_chunks(
                storage_index, we_secret, lr_secret, lc_secret, client_tw_vectors,
                client_read_vectors,
            )
        except ClientException as e:
            if e.code == http.UNAUTHORIZED:
                raise RemoteException("Unauthorized write, possibly you passed the wrong write enabler?")
            raise
        return (client_result.success, client_result.reads)<|MERGE_RESOLUTION|>--- conflicted
+++ resolved
@@ -30,23 +30,10 @@
 #
 # 6: implement other sorts of IStorageClient classes: S3, etc
 
-<<<<<<< HEAD
-from future.utils import PY2
-if PY2:
-    from future.builtins import filter, map, zip, ascii, chr, hex, input, next, oct, open, pow, round, super, bytes, dict, list, object, range, str, max, min  # noqa: F401
-
-
-import re
-import time
-import hashlib
-
-# On Python 2 this will be the backport.
-=======
 from six import ensure_text
 from typing import Union
 import re, time, hashlib
 from os import urandom
->>>>>>> f0635d59
 from configparser import NoSectionError
 
 import attr
@@ -617,14 +604,7 @@
              "grid-manager-certificates": [..],
             }
 
-<<<<<<< HEAD
         *nickname* and *grid-manager-certificates* are optional.
-=======
-        *nickname* is optional.
-
-        The furl will be a Unicode string on Python 3; on Python 2 it will be
-        either a native (bytes) string or a Unicode string.
->>>>>>> f0635d59
         """
         furl = furl.encode("utf-8")
         m = re.match(br'pb://(\w+)@', furl)
