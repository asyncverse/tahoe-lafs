"""
Ported to Python3.
"""

from __future__ import print_function
from __future__ import absolute_import
from __future__ import division
from __future__ import unicode_literals

from future.utils import PY2
if PY2:
    from future.builtins import filter, map, zip, ascii, chr, hex, input, next, oct, pow, round, super, bytes, dict, list, object, range, str, max, min  # noqa: F401
import six
import os, time, sys
import yaml

from twisted.trial import unittest

from allmydata.util import idlib, mathutil
from allmydata.util import fileutil
from allmydata.util import pollmixin
from allmydata.util import yamlutil
from allmydata.util.fileutil import EncryptedTemporaryFile
from allmydata.test.common_util import ReallyEqualMixin

if six.PY3:
    long = int


class IDLib(unittest.TestCase):
    def test_nodeid_b2a(self):
<<<<<<< HEAD
        self.failUnlessEqual(idlib.nodeid_b2a("\x00"*20), "a"*32)

class NoArgumentException(Exception):
    def __init__(self):
        pass

class HumanReadable(unittest.TestCase):
    def test_repr(self):
        hr = humanreadable.hr
        self.failUnlessEqual(hr(foo), "<foo() at test_util.py:4>")
        self.failUnlessEqual(hr(self.test_repr),
                             "<bound method HumanReadable.test_repr of <allmydata.test.test_util.HumanReadable testMethod=test_repr>>")
        self.failUnlessEqual(hr(long(1)), "1")
        self.failUnlessEqual(hr(10**40),
                             "100000000000000000...000000000000000000")
        self.failUnlessEqual(hr(self), "<allmydata.test.test_util.HumanReadable testMethod=test_repr>")
        self.failUnlessEqual(hr([1,2]), "[1, 2]")
        self.failUnlessEqual(hr({1:2}), "{1:2}")
        try:
            raise ValueError
        except Exception as e:
            self.failUnless(
                hr(e) == "<ValueError: ()>" # python-2.4
                or hr(e) == "ValueError()") # python-2.5
        try:
            raise ValueError("oops")
        except Exception as e:
            self.failUnless(
                hr(e) == "<ValueError: 'oops'>" # python-2.4
                or hr(e) == "ValueError('oops',)") # python-2.5
        try:
            raise NoArgumentException
        except Exception as e:
            self.failUnless(
                hr(e) == "<NoArgumentException>" # python-2.4
                or hr(e) == "NoArgumentException()") # python-2.5

    def test_abbrev_time_1s(self):
        diff = timedelta(seconds=1)
        s = abbreviate.abbreviate_time(diff)
        self.assertEqual('1 second ago', s)

    def test_abbrev_time_25s(self):
        diff = timedelta(seconds=25)
        s = abbreviate.abbreviate_time(diff)
        self.assertEqual('25 seconds ago', s)

    def test_abbrev_time_future_5_minutes(self):
        diff = timedelta(minutes=-5)
        s = abbreviate.abbreviate_time(diff)
        self.assertEqual('5 minutes from now', s)

    def test_abbrev_time_hours(self):
        diff = timedelta(hours=4)
        s = abbreviate.abbreviate_time(diff)
        self.assertEqual('4 hours ago', s)

    def test_abbrev_time_day(self):
        diff = timedelta(hours=49)  # must be more than 2 days
        s = abbreviate.abbreviate_time(diff)
        self.assertEqual('2 days ago', s)

    def test_abbrev_time_month(self):
        diff = timedelta(days=91)
        s = abbreviate.abbreviate_time(diff)
        self.assertEqual('3 months ago', s)

    def test_abbrev_time_year(self):
        diff = timedelta(weeks=(5 * 52) + 1)
        s = abbreviate.abbreviate_time(diff)
        self.assertEqual('5 years ago', s)

=======
        self.failUnlessEqual(idlib.nodeid_b2a(b"\x00"*20), "a"*32)
>>>>>>> 10a24c31


class MyList(list):
    pass

class Math(unittest.TestCase):
    def test_round_sigfigs(self):
        f = mathutil.round_sigfigs
        self.failUnlessEqual(f(22.0/3, 4), 7.3330000000000002)


class FileUtil(ReallyEqualMixin, unittest.TestCase):
    def mkdir(self, basedir, path, mode=0o777):
        fn = os.path.join(basedir, path)
        fileutil.make_dirs(fn, mode)

    def touch(self, basedir, path, mode=None, data="touch\n"):
        fn = os.path.join(basedir, path)
        f = open(fn, "w")
        f.write(data)
        f.close()
        if mode is not None:
            os.chmod(fn, mode)

    def test_rm_dir(self):
        basedir = "util/FileUtil/test_rm_dir"
        fileutil.make_dirs(basedir)
        # create it again to test idempotency
        fileutil.make_dirs(basedir)
        d = os.path.join(basedir, "doomed")
        self.mkdir(d, "a/b")
        self.touch(d, "a/b/1.txt")
        self.touch(d, "a/b/2.txt", 0o444)
        self.touch(d, "a/b/3.txt", 0)
        self.mkdir(d, "a/c")
        self.touch(d, "a/c/1.txt")
        self.touch(d, "a/c/2.txt", 0o444)
        self.touch(d, "a/c/3.txt", 0)
        os.chmod(os.path.join(d, "a/c"), 0o444)
        self.mkdir(d, "a/d")
        self.touch(d, "a/d/1.txt")
        self.touch(d, "a/d/2.txt", 0o444)
        self.touch(d, "a/d/3.txt", 0)
        os.chmod(os.path.join(d, "a/d"), 0)

        fileutil.rm_dir(d)
        self.failIf(os.path.exists(d))
        # remove it again to test idempotency
        fileutil.rm_dir(d)

    def test_remove_if_possible(self):
        basedir = "util/FileUtil/test_remove_if_possible"
        fileutil.make_dirs(basedir)
        self.touch(basedir, "here")
        fn = os.path.join(basedir, "here")
        fileutil.remove_if_possible(fn)
        self.failIf(os.path.exists(fn))
        fileutil.remove_if_possible(fn) # should be idempotent
        fileutil.rm_dir(basedir)
        fileutil.remove_if_possible(fn) # should survive errors

    def test_write_atomically(self):
        basedir = "util/FileUtil/test_write_atomically"
        fileutil.make_dirs(basedir)
        fn = os.path.join(basedir, "here")
        fileutil.write_atomically(fn, b"one", "b")
        self.failUnlessEqual(fileutil.read(fn), b"one")
        fileutil.write_atomically(fn, u"two", mode="") # non-binary
        self.failUnlessEqual(fileutil.read(fn), b"two")

    def test_rename(self):
        basedir = "util/FileUtil/test_rename"
        fileutil.make_dirs(basedir)
        self.touch(basedir, "here")
        fn = os.path.join(basedir, "here")
        fn2 = os.path.join(basedir, "there")
        fileutil.rename(fn, fn2)
        self.failIf(os.path.exists(fn))
        self.failUnless(os.path.exists(fn2))

    def test_rename_no_overwrite(self):
        workdir = fileutil.abspath_expanduser_unicode(u"test_rename_no_overwrite")
        fileutil.make_dirs(workdir)

        source_path = os.path.join(workdir, "source")
        dest_path   = os.path.join(workdir, "dest")

        # when neither file exists
        self.failUnlessRaises(OSError, fileutil.rename_no_overwrite, source_path, dest_path)

        # when only dest exists
        fileutil.write(dest_path,   b"dest")
        self.failUnlessRaises(OSError, fileutil.rename_no_overwrite, source_path, dest_path)
        self.failUnlessEqual(fileutil.read(dest_path),   b"dest")

        # when both exist
        fileutil.write(source_path, b"source")
        self.failUnlessRaises(OSError, fileutil.rename_no_overwrite, source_path, dest_path)
        self.failUnlessEqual(fileutil.read(source_path), b"source")
        self.failUnlessEqual(fileutil.read(dest_path),   b"dest")

        # when only source exists
        os.remove(dest_path)
        fileutil.rename_no_overwrite(source_path, dest_path)
        self.failUnlessEqual(fileutil.read(dest_path), b"source")
        self.failIf(os.path.exists(source_path))

    def test_replace_file(self):
        workdir = fileutil.abspath_expanduser_unicode(u"test_replace_file")
        fileutil.make_dirs(workdir)

        replaced_path    = os.path.join(workdir, "replaced")
        replacement_path = os.path.join(workdir, "replacement")

        # when none of the files exist
        self.failUnlessRaises(fileutil.ConflictError, fileutil.replace_file, replaced_path, replacement_path)

        # when only replaced exists
        fileutil.write(replaced_path,   b"foo")
        self.failUnlessRaises(fileutil.ConflictError, fileutil.replace_file, replaced_path, replacement_path)
        self.failUnlessEqual(fileutil.read(replaced_path), b"foo")

        # when both replaced and replacement exist
        fileutil.write(replacement_path, b"bar")
        fileutil.replace_file(replaced_path, replacement_path)
        self.failUnlessEqual(fileutil.read(replaced_path), b"bar")
        self.failIf(os.path.exists(replacement_path))

        # when only replacement exists
        os.remove(replaced_path)
        fileutil.write(replacement_path, b"bar")
        fileutil.replace_file(replaced_path, replacement_path)
        self.failUnlessEqual(fileutil.read(replaced_path), b"bar")
        self.failIf(os.path.exists(replacement_path))

    def test_du(self):
        basedir = "util/FileUtil/test_du"
        fileutil.make_dirs(basedir)
        d = os.path.join(basedir, "space-consuming")
        self.mkdir(d, "a/b")
        self.touch(d, "a/b/1.txt", data="a"*10)
        self.touch(d, "a/b/2.txt", data="b"*11)
        self.mkdir(d, "a/c")
        self.touch(d, "a/c/1.txt", data="c"*12)
        self.touch(d, "a/c/2.txt", data="d"*13)

        used = fileutil.du(basedir)
        self.failUnlessEqual(10+11+12+13, used)

    def test_abspath_expanduser_unicode(self):
        self.failUnlessRaises(AssertionError, fileutil.abspath_expanduser_unicode, b"bytestring")

        saved_cwd = os.path.normpath(os.getcwd())
        if PY2:
            saved_cwd = saved_cwd.decode("utf8")
        abspath_cwd = fileutil.abspath_expanduser_unicode(u".")
        abspath_cwd_notlong = fileutil.abspath_expanduser_unicode(u".", long_path=False)
        self.failUnless(isinstance(saved_cwd, str), saved_cwd)
        self.failUnless(isinstance(abspath_cwd, str), abspath_cwd)
        if sys.platform == "win32":
            self.failUnlessReallyEqual(abspath_cwd, fileutil.to_windows_long_path(saved_cwd))
        else:
            self.failUnlessReallyEqual(abspath_cwd, saved_cwd)
        self.failUnlessReallyEqual(abspath_cwd_notlong, saved_cwd)

        self.failUnlessReallyEqual(fileutil.to_windows_long_path(u"\\\\?\\foo"), u"\\\\?\\foo")
        self.failUnlessReallyEqual(fileutil.to_windows_long_path(u"\\\\.\\foo"), u"\\\\.\\foo")
        self.failUnlessReallyEqual(fileutil.to_windows_long_path(u"\\\\server\\foo"), u"\\\\?\\UNC\\server\\foo")
        self.failUnlessReallyEqual(fileutil.to_windows_long_path(u"C:\\foo"), u"\\\\?\\C:\\foo")
        self.failUnlessReallyEqual(fileutil.to_windows_long_path(u"C:\\foo/bar"), u"\\\\?\\C:\\foo\\bar")

        # adapted from <http://svn.python.org/view/python/branches/release26-maint/Lib/test/test_posixpath.py?view=markup&pathrev=78279#test_abspath>

        foo = fileutil.abspath_expanduser_unicode(u"foo")
        self.failUnless(foo.endswith(u"%sfoo" % (os.path.sep,)), foo)

        foobar = fileutil.abspath_expanduser_unicode(u"bar", base=foo)
        self.failUnless(foobar.endswith(u"%sfoo%sbar" % (os.path.sep, os.path.sep)), foobar)

        if sys.platform == "win32":
            # This is checking that a drive letter is added for a path without one.
            baz = fileutil.abspath_expanduser_unicode(u"\\baz")
            self.failUnless(baz.startswith(u"\\\\?\\"), baz)
            self.failUnlessReallyEqual(baz[5 :], u":\\baz")

            bar = fileutil.abspath_expanduser_unicode(u"\\bar", base=baz)
            self.failUnless(bar.startswith(u"\\\\?\\"), bar)
            self.failUnlessReallyEqual(bar[5 :], u":\\bar")
            # not u":\\baz\\bar", because \bar is absolute on the current drive.

            self.failUnlessReallyEqual(baz[4], bar[4])  # same drive

            baz_notlong = fileutil.abspath_expanduser_unicode(u"\\baz", long_path=False)
            self.failIf(baz_notlong.startswith(u"\\\\?\\"), baz_notlong)
            self.failUnlessReallyEqual(baz_notlong[1 :], u":\\baz")

            bar_notlong = fileutil.abspath_expanduser_unicode(u"\\bar", base=baz_notlong, long_path=False)
            self.failIf(bar_notlong.startswith(u"\\\\?\\"), bar_notlong)
            self.failUnlessReallyEqual(bar_notlong[1 :], u":\\bar")
            # not u":\\baz\\bar", because \bar is absolute on the current drive.

            self.failUnlessReallyEqual(baz_notlong[0], bar_notlong[0])  # same drive

        self.failIfIn(u"~", fileutil.abspath_expanduser_unicode(u"~"))
        self.failIfIn(u"~", fileutil.abspath_expanduser_unicode(u"~", long_path=False))

        cwds = ['cwd']
        try:
            cwds.append(u'\xe7w\xf0'.encode(sys.getfilesystemencoding()
                                            or 'ascii'))
        except UnicodeEncodeError:
            pass # the cwd can't be encoded -- test with ascii cwd only

        for cwd in cwds:
            try:
                os.mkdir(cwd)
                os.chdir(cwd)
                for upath in (u'', u'fuu', u'f\xf9\xf9', u'/fuu', u'U:\\', u'~'):
                    uabspath = fileutil.abspath_expanduser_unicode(upath)
                    self.failUnless(isinstance(uabspath, str), uabspath)

                    uabspath_notlong = fileutil.abspath_expanduser_unicode(upath, long_path=False)
                    self.failUnless(isinstance(uabspath_notlong, str), uabspath_notlong)
            finally:
                os.chdir(saved_cwd)

    def test_make_dirs_with_absolute_mode(self):
        if sys.platform == 'win32':
            raise unittest.SkipTest("Permissions don't work the same on windows.")

        workdir = fileutil.abspath_expanduser_unicode(u"test_make_dirs_with_absolute_mode")
        fileutil.make_dirs(workdir)
        abspath = fileutil.abspath_expanduser_unicode(u"a/b/c/d", base=workdir)
        fileutil.make_dirs_with_absolute_mode(workdir, abspath, 0o766)
        new_mode = os.stat(os.path.join(workdir, "a", "b", "c", "d")).st_mode & 0o777
        self.failUnlessEqual(new_mode, 0o766)
        new_mode = os.stat(os.path.join(workdir, "a", "b", "c")).st_mode & 0o777
        self.failUnlessEqual(new_mode, 0o766)
        new_mode = os.stat(os.path.join(workdir, "a", "b")).st_mode & 0o777
        self.failUnlessEqual(new_mode, 0o766)
        new_mode = os.stat(os.path.join(workdir, "a")).st_mode & 0o777
        self.failUnlessEqual(new_mode, 0o766)
        new_mode = os.stat(workdir).st_mode & 0o777
        self.failIfEqual(new_mode, 0o766)

    def test_create_long_path(self):
        """
        Even for paths with total length greater than 260 bytes,
        ``fileutil.abspath_expanduser_unicode`` produces a path on which other
        path-related APIs can operate.

        https://msdn.microsoft.com/en-us/library/windows/desktop/aa365247(v=vs.85).aspx
        documents certain Windows-specific path length limitations this test
        is specifically intended to demonstrate can be overcome.
        """
        workdir = u"test_create_long_path"
        fileutil.make_dirs(workdir)
        base_path = fileutil.abspath_expanduser_unicode(workdir)
        base_length = len(base_path)

        # Construct a path /just/ long enough to exercise the important case.
        # It would be nice if we could just use a seemingly globally valid
        # long file name (the `x...` portion) here - for example, a name 255
        # bytes long- and a previous version of this test did just that.
        # However, aufs imposes a 242 byte length limit on file names.  Most
        # other POSIX filesystems do allow names up to 255 bytes.  It's not
        # clear there's anything we can *do* about lower limits, though, and
        # POSIX.1-2017 (and earlier) only requires that the maximum be at
        # least 14 (!!!)  bytes.
        long_path = os.path.join(base_path, u'x' * (261 - base_length))

        def _cleanup():
            fileutil.remove(long_path)
        self.addCleanup(_cleanup)

        fileutil.write(long_path, b"test")
        self.failUnless(os.path.exists(long_path))
        self.failUnlessEqual(fileutil.read(long_path), b"test")
        _cleanup()
        self.failIf(os.path.exists(long_path))

    def _test_windows_expanduser(self, userprofile=None, homedrive=None, homepath=None):
        def call_windows_getenv(name):
            if name == u"USERPROFILE": return userprofile
            if name == u"HOMEDRIVE":   return homedrive
            if name == u"HOMEPATH":    return homepath
            self.fail("unexpected argument to call_windows_getenv")
        self.patch(fileutil, 'windows_getenv', call_windows_getenv)

        self.failUnlessReallyEqual(fileutil.windows_expanduser(u"~"), os.path.join(u"C:", u"\\Documents and Settings\\\u0100"))
        self.failUnlessReallyEqual(fileutil.windows_expanduser(u"~\\foo"), os.path.join(u"C:", u"\\Documents and Settings\\\u0100", u"foo"))
        self.failUnlessReallyEqual(fileutil.windows_expanduser(u"~/foo"), os.path.join(u"C:", u"\\Documents and Settings\\\u0100", u"foo"))
        self.failUnlessReallyEqual(fileutil.windows_expanduser(u"a"), u"a")
        self.failUnlessReallyEqual(fileutil.windows_expanduser(u"a~"), u"a~")
        self.failUnlessReallyEqual(fileutil.windows_expanduser(u"a\\~\\foo"), u"a\\~\\foo")

    def test_windows_expanduser_xp(self):
        return self._test_windows_expanduser(homedrive=u"C:", homepath=u"\\Documents and Settings\\\u0100")

    def test_windows_expanduser_win7(self):
        return self._test_windows_expanduser(userprofile=os.path.join(u"C:", u"\\Documents and Settings\\\u0100"))

    def test_disk_stats(self):
        avail = fileutil.get_available_space('.', 2**14)
        if avail == 0:
            raise unittest.SkipTest("This test will spuriously fail there is no disk space left.")

        disk = fileutil.get_disk_stats('.', 2**13)
        self.failUnless(disk['total'] > 0, disk['total'])
        # we tolerate used==0 for a Travis-CI bug, see #2290
        self.failUnless(disk['used'] >= 0, disk['used'])
        self.failUnless(disk['free_for_root'] > 0, disk['free_for_root'])
        self.failUnless(disk['free_for_nonroot'] > 0, disk['free_for_nonroot'])
        self.failUnless(disk['avail'] > 0, disk['avail'])

    def test_disk_stats_avail_nonnegative(self):
        # This test will spuriously fail if you have more than 2^128
        # bytes of available space on your filesystem.
        disk = fileutil.get_disk_stats('.', 2**128)
        self.failUnlessEqual(disk['avail'], 0)

    def test_get_pathinfo(self):
        basedir = "util/FileUtil/test_get_pathinfo"
        fileutil.make_dirs(basedir)

        # create a directory
        self.mkdir(basedir, "a")
        dirinfo = fileutil.get_pathinfo(basedir)
        self.failUnlessTrue(dirinfo.isdir)
        self.failUnlessTrue(dirinfo.exists)
        self.failUnlessFalse(dirinfo.isfile)
        self.failUnlessFalse(dirinfo.islink)

        # create a file
        f = os.path.join(basedir, "1.txt")
        fileutil.write(f, b"a"*10)
        fileinfo = fileutil.get_pathinfo(f)
        self.failUnlessTrue(fileinfo.isfile)
        self.failUnlessTrue(fileinfo.exists)
        self.failUnlessFalse(fileinfo.isdir)
        self.failUnlessFalse(fileinfo.islink)
        self.failUnlessEqual(fileinfo.size, 10)

        # path at which nothing exists
        dnename = os.path.join(basedir, "doesnotexist")
        now_ns = fileutil.seconds_to_ns(time.time())
        dneinfo = fileutil.get_pathinfo(dnename, now_ns=now_ns)
        self.failUnlessFalse(dneinfo.exists)
        self.failUnlessFalse(dneinfo.isfile)
        self.failUnlessFalse(dneinfo.isdir)
        self.failUnlessFalse(dneinfo.islink)
        self.failUnlessEqual(dneinfo.size, None)
        self.failUnlessEqual(dneinfo.mtime_ns, now_ns)
        self.failUnlessEqual(dneinfo.ctime_ns, now_ns)

    def test_get_pathinfo_symlink(self):
        if not hasattr(os, 'symlink'):
            raise unittest.SkipTest("can't create symlinks on this platform")

        basedir = "util/FileUtil/test_get_pathinfo"
        fileutil.make_dirs(basedir)

        f = os.path.join(basedir, "1.txt")
        fileutil.write(f, b"a"*10)

        # create a symlink pointing to 1.txt
        slname = os.path.join(basedir, "linkto1.txt")
        os.symlink(f, slname)
        symlinkinfo = fileutil.get_pathinfo(slname)
        self.failUnlessTrue(symlinkinfo.islink)
        self.failUnlessTrue(symlinkinfo.exists)
        self.failUnlessFalse(symlinkinfo.isfile)
        self.failUnlessFalse(symlinkinfo.isdir)

    def test_encrypted_tempfile(self):
        f = EncryptedTemporaryFile()
        f.write(b"foobar")
        f.close()


class PollMixinTests(unittest.TestCase):
    def setUp(self):
        self.pm = pollmixin.PollMixin()

    def test_PollMixin_True(self):
        d = self.pm.poll(check_f=lambda : True,
                         pollinterval=0.1)
        return d

    def test_PollMixin_False_then_True(self):
        i = iter([False, True])
        d = self.pm.poll(check_f=lambda: next(i),
                         pollinterval=0.1)
        return d

    def test_timeout(self):
        d = self.pm.poll(check_f=lambda: False,
                         pollinterval=0.01,
                         timeout=1)
        def _suc(res):
            self.fail("poll should have failed, not returned %s" % (res,))
        def _err(f):
            f.trap(pollmixin.TimeoutError)
            return None # success
        d.addCallbacks(_suc, _err)
        return d


ctr = [0]
class EqButNotIs(object):
    def __init__(self, x):
        self.x = x
        self.hash = ctr[0]
        ctr[0] += 1
    def __repr__(self):
        return "<%s %s>" % (self.__class__.__name__, self.x,)
    def __hash__(self):
        return self.hash
    def __le__(self, other):
        return self.x <= other
    def __lt__(self, other):
        return self.x < other
    def __ge__(self, other):
        return self.x >= other
    def __gt__(self, other):
        return self.x > other
    def __ne__(self, other):
        return self.x != other
    def __eq__(self, other):
        return self.x == other


class YAML(unittest.TestCase):
    def test_convert(self):
        data = yaml.safe_dump(["str", u"unicode", u"\u1234nicode"])
        back = yamlutil.safe_load(data)
        self.assertIsInstance(back[0], str)
        self.assertIsInstance(back[1], str)
        self.assertIsInstance(back[2], str)<|MERGE_RESOLUTION|>--- conflicted
+++ resolved
@@ -29,82 +29,7 @@
 
 class IDLib(unittest.TestCase):
     def test_nodeid_b2a(self):
-<<<<<<< HEAD
-        self.failUnlessEqual(idlib.nodeid_b2a("\x00"*20), "a"*32)
-
-class NoArgumentException(Exception):
-    def __init__(self):
-        pass
-
-class HumanReadable(unittest.TestCase):
-    def test_repr(self):
-        hr = humanreadable.hr
-        self.failUnlessEqual(hr(foo), "<foo() at test_util.py:4>")
-        self.failUnlessEqual(hr(self.test_repr),
-                             "<bound method HumanReadable.test_repr of <allmydata.test.test_util.HumanReadable testMethod=test_repr>>")
-        self.failUnlessEqual(hr(long(1)), "1")
-        self.failUnlessEqual(hr(10**40),
-                             "100000000000000000...000000000000000000")
-        self.failUnlessEqual(hr(self), "<allmydata.test.test_util.HumanReadable testMethod=test_repr>")
-        self.failUnlessEqual(hr([1,2]), "[1, 2]")
-        self.failUnlessEqual(hr({1:2}), "{1:2}")
-        try:
-            raise ValueError
-        except Exception as e:
-            self.failUnless(
-                hr(e) == "<ValueError: ()>" # python-2.4
-                or hr(e) == "ValueError()") # python-2.5
-        try:
-            raise ValueError("oops")
-        except Exception as e:
-            self.failUnless(
-                hr(e) == "<ValueError: 'oops'>" # python-2.4
-                or hr(e) == "ValueError('oops',)") # python-2.5
-        try:
-            raise NoArgumentException
-        except Exception as e:
-            self.failUnless(
-                hr(e) == "<NoArgumentException>" # python-2.4
-                or hr(e) == "NoArgumentException()") # python-2.5
-
-    def test_abbrev_time_1s(self):
-        diff = timedelta(seconds=1)
-        s = abbreviate.abbreviate_time(diff)
-        self.assertEqual('1 second ago', s)
-
-    def test_abbrev_time_25s(self):
-        diff = timedelta(seconds=25)
-        s = abbreviate.abbreviate_time(diff)
-        self.assertEqual('25 seconds ago', s)
-
-    def test_abbrev_time_future_5_minutes(self):
-        diff = timedelta(minutes=-5)
-        s = abbreviate.abbreviate_time(diff)
-        self.assertEqual('5 minutes from now', s)
-
-    def test_abbrev_time_hours(self):
-        diff = timedelta(hours=4)
-        s = abbreviate.abbreviate_time(diff)
-        self.assertEqual('4 hours ago', s)
-
-    def test_abbrev_time_day(self):
-        diff = timedelta(hours=49)  # must be more than 2 days
-        s = abbreviate.abbreviate_time(diff)
-        self.assertEqual('2 days ago', s)
-
-    def test_abbrev_time_month(self):
-        diff = timedelta(days=91)
-        s = abbreviate.abbreviate_time(diff)
-        self.assertEqual('3 months ago', s)
-
-    def test_abbrev_time_year(self):
-        diff = timedelta(weeks=(5 * 52) + 1)
-        s = abbreviate.abbreviate_time(diff)
-        self.assertEqual('5 years ago', s)
-
-=======
         self.failUnlessEqual(idlib.nodeid_b2a(b"\x00"*20), "a"*32)
->>>>>>> 10a24c31
 
 
 class MyList(list):
