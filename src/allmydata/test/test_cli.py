
import os.path
from cStringIO import StringIO
import urllib, sys

from twisted.trial import unittest
from twisted.python.monkey import MonkeyPatcher

import allmydata
from allmydata.util import fileutil, hashutil, base32, keyutil
from allmydata.util.namespace import Namespace
from allmydata import uri
from allmydata.immutable import upload
from allmydata.dirnode import normalize
from allmydata.scripts.common_http import socket_error
import allmydata.scripts.common_http
from pycryptopp.publickey import ed25519

# Test that the scripts can be imported.
from allmydata.scripts import create_node, admin, debug, keygen, startstop_node, \
    tahoe_add_alias, tahoe_backup, tahoe_check, tahoe_cp, tahoe_get, tahoe_ls, \
    tahoe_manifest, tahoe_mkdir, tahoe_mv, tahoe_put, tahoe_unlink, tahoe_webopen
_hush_pyflakes = [create_node, admin, debug, keygen, startstop_node,
    tahoe_add_alias, tahoe_backup, tahoe_check, tahoe_cp, tahoe_get, tahoe_ls,
    tahoe_manifest, tahoe_mkdir, tahoe_mv, tahoe_put, tahoe_unlink, tahoe_webopen]

from allmydata.scripts import common
from allmydata.scripts.common import DEFAULT_ALIAS, get_aliases, get_alias, \
     DefaultAliasMarker

from allmydata.scripts import cli, debug, runner
from allmydata.test.common_util import ReallyEqualMixin
from allmydata.test.no_network import GridTestMixin
from twisted.internet import threads # CLI tests use deferToThread
from twisted.python import usage

from allmydata.util.assertutil import precondition
from allmydata.util.encodingutil import listdir_unicode, unicode_platform, \
    get_io_encoding, get_filesystem_encoding, unicode_to_argv

timeout = 480 # deep_check takes 360s on Zandr's linksys box, others take > 240s

def parse_options(basedir, command, args):
    o = runner.Options()
    o.parseOptions(["--node-directory", basedir, command] + args)
    while hasattr(o, "subOptions"):
        o = o.subOptions
    return o

class CLITestMixin(ReallyEqualMixin):
    def do_cli(self, verb, *args, **kwargs):
        precondition(not [True for arg in args if not isinstance(arg, str)],
                     "arguments to do_cli must be strs -- convert using unicode_to_argv", args=args)

        # client_num is used to execute client CLI commands on a specific client.
        client_num = kwargs.get("client_num", 0)

        nodeargs = [
            "--node-directory", unicode_to_argv(self.get_clientdir(i=client_num)),
            ]
        argv = nodeargs + [verb] + list(args)
        stdin = kwargs.get("stdin", "")
        stdout, stderr = StringIO(), StringIO()
        d = threads.deferToThread(runner.runner, argv, run_by_human=False,
                                  stdin=StringIO(stdin),
                                  stdout=stdout, stderr=stderr)
        def _done(rc):
            return rc, stdout.getvalue(), stderr.getvalue()
        d.addCallback(_done)
        return d

    def skip_if_cannot_represent_filename(self, u):
        precondition(isinstance(u, unicode))

        enc = get_filesystem_encoding()
        if not unicode_platform():
            try:
                u.encode(enc)
            except UnicodeEncodeError:
                raise unittest.SkipTest("A non-ASCII filename could not be encoded on this platform.")


class CLI(CLITestMixin, unittest.TestCase):
    def _dump_cap(self, *args):
        config = debug.DumpCapOptions()
        config.stdout,config.stderr = StringIO(), StringIO()
        config.parseOptions(args)
        debug.dump_cap(config)
        self.failIf(config.stderr.getvalue())
        output = config.stdout.getvalue()
        return output

    def test_dump_cap_chk(self):
        key = "\x00\x01\x02\x03\x04\x05\x06\x07\x08\x09\x0a\x0b\x0c\x0d\x0e\x0f"
        uri_extension_hash = hashutil.uri_extension_hash("stuff")
        needed_shares = 25
        total_shares = 100
        size = 1234
        u = uri.CHKFileURI(key=key,
                           uri_extension_hash=uri_extension_hash,
                           needed_shares=needed_shares,
                           total_shares=total_shares,
                           size=size)
        output = self._dump_cap(u.to_string())
        self.failUnless("CHK File:" in output, output)
        self.failUnless("key: aaaqeayeaudaocajbifqydiob4" in output, output)
        self.failUnless("UEB hash: nf3nimquen7aeqm36ekgxomalstenpkvsdmf6fplj7swdatbv5oa" in output, output)
        self.failUnless("size: 1234" in output, output)
        self.failUnless("k/N: 25/100" in output, output)
        self.failUnless("storage index: hdis5iaveku6lnlaiccydyid7q" in output, output)

        output = self._dump_cap(u.get_verify_cap().to_string())
        self.failIf("key: " in output, output)
        self.failUnless("UEB hash: nf3nimquen7aeqm36ekgxomalstenpkvsdmf6fplj7swdatbv5oa" in output, output)
        self.failUnless("size: 1234" in output, output)
        self.failUnless("k/N: 25/100" in output, output)
        self.failUnless("storage index: hdis5iaveku6lnlaiccydyid7q" in output, output)

        prefixed_u = "http://127.0.0.1/uri/%s" % urllib.quote(u.to_string())
        output = self._dump_cap(prefixed_u)
        self.failUnless("CHK File:" in output, output)
        self.failUnless("key: aaaqeayeaudaocajbifqydiob4" in output, output)
        self.failUnless("UEB hash: nf3nimquen7aeqm36ekgxomalstenpkvsdmf6fplj7swdatbv5oa" in output, output)
        self.failUnless("size: 1234" in output, output)
        self.failUnless("k/N: 25/100" in output, output)
        self.failUnless("storage index: hdis5iaveku6lnlaiccydyid7q" in output, output)

    def test_dump_cap_lit(self):
        u = uri.LiteralFileURI("this is some data")
        output = self._dump_cap(u.to_string())
        self.failUnless("Literal File URI:" in output, output)
        self.failUnless("data: 'this is some data'" in output, output)

    def test_dump_cap_sdmf(self):
        writekey = "\x01" * 16
        fingerprint = "\xfe" * 32
        u = uri.WriteableSSKFileURI(writekey, fingerprint)

        output = self._dump_cap(u.to_string())
        self.failUnless("SDMF Writeable URI:" in output, output)
        self.failUnless("writekey: aeaqcaibaeaqcaibaeaqcaibae" in output, output)
        self.failUnless("readkey: nvgh5vj2ekzzkim5fgtb4gey5y" in output, output)
        self.failUnless("storage index: nt4fwemuw7flestsezvo2eveke" in output, output)
        self.failUnless("fingerprint: 737p57x6737p57x6737p57x6737p57x6737p57x6737p57x6737a" in output, output)

        output = self._dump_cap("--nodeid", "tqc35esocrvejvg4mablt6aowg6tl43j", u.to_string())
        self.failUnless("write_enabler: mgcavriox2wlb5eer26unwy5cw56elh3sjweffckkmivvsxtaknq" in output, output)

        u = u.get_readonly()
        output = self._dump_cap(u.to_string())
        self.failUnless("SDMF Read-only URI:" in output, output)
        self.failUnless("readkey: nvgh5vj2ekzzkim5fgtb4gey5y" in output, output)
        self.failUnless("storage index: nt4fwemuw7flestsezvo2eveke" in output, output)
        self.failUnless("fingerprint: 737p57x6737p57x6737p57x6737p57x6737p57x6737p57x6737a" in output, output)

        u = u.get_verify_cap()
        output = self._dump_cap(u.to_string())
        self.failUnless("SDMF Verifier URI:" in output, output)
        self.failUnless("storage index: nt4fwemuw7flestsezvo2eveke" in output, output)
        self.failUnless("fingerprint: 737p57x6737p57x6737p57x6737p57x6737p57x6737p57x6737a" in output, output)

    def test_dump_cap_mdmf(self):
        writekey = "\x01" * 16
        fingerprint = "\xfe" * 32
        u = uri.WriteableMDMFFileURI(writekey, fingerprint)

        output = self._dump_cap(u.to_string())
        self.failUnless("MDMF Writeable URI:" in output, output)
        self.failUnless("writekey: aeaqcaibaeaqcaibaeaqcaibae" in output, output)
        self.failUnless("readkey: nvgh5vj2ekzzkim5fgtb4gey5y" in output, output)
        self.failUnless("storage index: nt4fwemuw7flestsezvo2eveke" in output, output)
        self.failUnless("fingerprint: 737p57x6737p57x6737p57x6737p57x6737p57x6737p57x6737a" in output, output)

        output = self._dump_cap("--nodeid", "tqc35esocrvejvg4mablt6aowg6tl43j", u.to_string())
        self.failUnless("write_enabler: mgcavriox2wlb5eer26unwy5cw56elh3sjweffckkmivvsxtaknq" in output, output)

        u = u.get_readonly()
        output = self._dump_cap(u.to_string())
        self.failUnless("MDMF Read-only URI:" in output, output)
        self.failUnless("readkey: nvgh5vj2ekzzkim5fgtb4gey5y" in output, output)
        self.failUnless("storage index: nt4fwemuw7flestsezvo2eveke" in output, output)
        self.failUnless("fingerprint: 737p57x6737p57x6737p57x6737p57x6737p57x6737p57x6737a" in output, output)

        u = u.get_verify_cap()
        output = self._dump_cap(u.to_string())
        self.failUnless("MDMF Verifier URI:" in output, output)
        self.failUnless("storage index: nt4fwemuw7flestsezvo2eveke" in output, output)
        self.failUnless("fingerprint: 737p57x6737p57x6737p57x6737p57x6737p57x6737p57x6737a" in output, output)


    def test_dump_cap_chk_directory(self):
        key = "\x00\x01\x02\x03\x04\x05\x06\x07\x08\x09\x0a\x0b\x0c\x0d\x0e\x0f"
        uri_extension_hash = hashutil.uri_extension_hash("stuff")
        needed_shares = 25
        total_shares = 100
        size = 1234
        u1 = uri.CHKFileURI(key=key,
                            uri_extension_hash=uri_extension_hash,
                            needed_shares=needed_shares,
                            total_shares=total_shares,
                            size=size)
        u = uri.ImmutableDirectoryURI(u1)

        output = self._dump_cap(u.to_string())
        self.failUnless("CHK Directory URI:" in output, output)
        self.failUnless("key: aaaqeayeaudaocajbifqydiob4" in output, output)
        self.failUnless("UEB hash: nf3nimquen7aeqm36ekgxomalstenpkvsdmf6fplj7swdatbv5oa" in output, output)
        self.failUnless("size: 1234" in output, output)
        self.failUnless("k/N: 25/100" in output, output)
        self.failUnless("storage index: hdis5iaveku6lnlaiccydyid7q" in output, output)

        u = u.get_verify_cap()
        output = self._dump_cap(u.to_string())
        self.failUnless("CHK Directory Verifier URI:" in output, output)
        self.failIf("key: " in output, output)
        self.failUnless("UEB hash: nf3nimquen7aeqm36ekgxomalstenpkvsdmf6fplj7swdatbv5oa" in output, output)
        self.failUnless("size: 1234" in output, output)
        self.failUnless("k/N: 25/100" in output, output)
        self.failUnless("storage index: hdis5iaveku6lnlaiccydyid7q" in output, output)

    def test_dump_cap_sdmf_directory(self):
        writekey = "\x01" * 16
        fingerprint = "\xfe" * 32
        u1 = uri.WriteableSSKFileURI(writekey, fingerprint)
        u = uri.DirectoryURI(u1)

        output = self._dump_cap(u.to_string())
        self.failUnless("Directory Writeable URI:" in output, output)
        self.failUnless("writekey: aeaqcaibaeaqcaibaeaqcaibae" in output,
                        output)
        self.failUnless("readkey: nvgh5vj2ekzzkim5fgtb4gey5y" in output, output)
        self.failUnless("storage index: nt4fwemuw7flestsezvo2eveke" in output,
                        output)
        self.failUnless("fingerprint: 737p57x6737p57x6737p57x6737p57x6737p57x6737p57x6737a" in output, output)

        output = self._dump_cap("--nodeid", "tqc35esocrvejvg4mablt6aowg6tl43j", u.to_string())
        self.failUnless("write_enabler: mgcavriox2wlb5eer26unwy5cw56elh3sjweffckkmivvsxtaknq" in output, output)

        u = u.get_readonly()
        output = self._dump_cap(u.to_string())
        self.failUnless("Directory Read-only URI:" in output, output)
        self.failUnless("readkey: nvgh5vj2ekzzkim5fgtb4gey5y" in output, output)
        self.failUnless("storage index: nt4fwemuw7flestsezvo2eveke" in output, output)
        self.failUnless("fingerprint: 737p57x6737p57x6737p57x6737p57x6737p57x6737p57x6737a" in output, output)

        u = u.get_verify_cap()
        output = self._dump_cap(u.to_string())
        self.failUnless("Directory Verifier URI:" in output, output)
        self.failUnless("storage index: nt4fwemuw7flestsezvo2eveke" in output, output)
        self.failUnless("fingerprint: 737p57x6737p57x6737p57x6737p57x6737p57x6737p57x6737a" in output, output)

    def test_dump_cap_mdmf_directory(self):
        writekey = "\x01" * 16
        fingerprint = "\xfe" * 32
        u1 = uri.WriteableMDMFFileURI(writekey, fingerprint)
        u = uri.MDMFDirectoryURI(u1)

        output = self._dump_cap(u.to_string())
        self.failUnless("Directory Writeable URI:" in output, output)
        self.failUnless("writekey: aeaqcaibaeaqcaibaeaqcaibae" in output,
                        output)
        self.failUnless("readkey: nvgh5vj2ekzzkim5fgtb4gey5y" in output, output)
        self.failUnless("storage index: nt4fwemuw7flestsezvo2eveke" in output,
                        output)
        self.failUnless("fingerprint: 737p57x6737p57x6737p57x6737p57x6737p57x6737p57x6737a" in output, output)

        output = self._dump_cap("--nodeid", "tqc35esocrvejvg4mablt6aowg6tl43j", u.to_string())
        self.failUnless("write_enabler: mgcavriox2wlb5eer26unwy5cw56elh3sjweffckkmivvsxtaknq" in output, output)

        u = u.get_readonly()
        output = self._dump_cap(u.to_string())
        self.failUnless("Directory Read-only URI:" in output, output)
        self.failUnless("readkey: nvgh5vj2ekzzkim5fgtb4gey5y" in output, output)
        self.failUnless("storage index: nt4fwemuw7flestsezvo2eveke" in output, output)
        self.failUnless("fingerprint: 737p57x6737p57x6737p57x6737p57x6737p57x6737p57x6737a" in output, output)

        u = u.get_verify_cap()
        output = self._dump_cap(u.to_string())
        self.failUnless("Directory Verifier URI:" in output, output)
        self.failUnless("storage index: nt4fwemuw7flestsezvo2eveke" in output, output)
        self.failUnless("fingerprint: 737p57x6737p57x6737p57x6737p57x6737p57x6737p57x6737a" in output, output)


    def _catalog_shares(self, *basedirs):
        o = debug.CatalogSharesOptions()
        o.stdout,o.stderr = StringIO(), StringIO()
        args = list(basedirs)
        o.parseOptions(args)
        debug.catalog_shares(o)
        out = o.stdout.getvalue()
        err = o.stderr.getvalue()
        return out, err

    def test_catalog_shares_error(self):
        nodedir1 = "cli/test_catalog_shares/node1"
        sharedir = os.path.join(nodedir1, "storage", "shares", "mq", "mqfblse6m5a6dh45isu2cg7oji")
        fileutil.make_dirs(sharedir)
        fileutil.write("cli/test_catalog_shares/node1/storage/shares/mq/not-a-dir", "")
        # write a bogus share that looks a little bit like CHK
        fileutil.write(os.path.join(sharedir, "8"),
                       "\x00\x00\x00\x01" + "\xff" * 200) # this triggers an assert

        nodedir2 = "cli/test_catalog_shares/node2"
        fileutil.make_dirs(nodedir2)
        fileutil.write("cli/test_catalog_shares/node1/storage/shares/not-a-dir", "")

        # now make sure that the 'catalog-shares' commands survives the error
        out, err = self._catalog_shares(nodedir1, nodedir2)
        self.failUnlessReallyEqual(out, "", out)
        self.failUnless("Error processing " in err,
                        "didn't see 'error processing' in '%s'" % err)
        #self.failUnless(nodedir1 in err,
        #                "didn't see '%s' in '%s'" % (nodedir1, err))
        # windows mangles the path, and os.path.join isn't enough to make
        # up for it, so just look for individual strings
        self.failUnless("node1" in err,
                        "didn't see 'node1' in '%s'" % err)
        self.failUnless("mqfblse6m5a6dh45isu2cg7oji" in err,
                        "didn't see 'mqfblse6m5a6dh45isu2cg7oji' in '%s'" % err)

    def test_alias(self):
        def s128(c): return base32.b2a(c*(128/8))
        def s256(c): return base32.b2a(c*(256/8))
        TA = "URI:DIR2:%s:%s" % (s128("T"), s256("T"))
        WA = "URI:DIR2:%s:%s" % (s128("W"), s256("W"))
        CA = "URI:DIR2:%s:%s" % (s128("C"), s256("C"))
        aliases = {"tahoe": TA,
                   "work": WA,
                   "c": CA}
        def ga1(path):
            return get_alias(aliases, path, u"tahoe")
        uses_lettercolon = common.platform_uses_lettercolon_drivename()
        self.failUnlessReallyEqual(ga1(u"bare"), (TA, "bare"))
        self.failUnlessReallyEqual(ga1(u"baredir/file"), (TA, "baredir/file"))
        self.failUnlessReallyEqual(ga1(u"baredir/file:7"), (TA, "baredir/file:7"))
        self.failUnlessReallyEqual(ga1(u"tahoe:"), (TA, ""))
        self.failUnlessReallyEqual(ga1(u"tahoe:file"), (TA, "file"))
        self.failUnlessReallyEqual(ga1(u"tahoe:dir/file"), (TA, "dir/file"))
        self.failUnlessReallyEqual(ga1(u"work:"), (WA, ""))
        self.failUnlessReallyEqual(ga1(u"work:file"), (WA, "file"))
        self.failUnlessReallyEqual(ga1(u"work:dir/file"), (WA, "dir/file"))
        # default != None means we really expect a tahoe path, regardless of
        # whether we're on windows or not. This is what 'tahoe get' uses.
        self.failUnlessReallyEqual(ga1(u"c:"), (CA, ""))
        self.failUnlessReallyEqual(ga1(u"c:file"), (CA, "file"))
        self.failUnlessReallyEqual(ga1(u"c:dir/file"), (CA, "dir/file"))
        self.failUnlessReallyEqual(ga1(u"URI:stuff"), ("URI:stuff", ""))
        self.failUnlessReallyEqual(ga1(u"URI:stuff/file"), ("URI:stuff", "file"))
        self.failUnlessReallyEqual(ga1(u"URI:stuff:./file"), ("URI:stuff", "file"))
        self.failUnlessReallyEqual(ga1(u"URI:stuff/dir/file"), ("URI:stuff", "dir/file"))
        self.failUnlessReallyEqual(ga1(u"URI:stuff:./dir/file"), ("URI:stuff", "dir/file"))
        self.failUnlessRaises(common.UnknownAliasError, ga1, u"missing:")
        self.failUnlessRaises(common.UnknownAliasError, ga1, u"missing:dir")
        self.failUnlessRaises(common.UnknownAliasError, ga1, u"missing:dir/file")

        def ga2(path):
            return get_alias(aliases, path, None)
        self.failUnlessReallyEqual(ga2(u"bare"), (DefaultAliasMarker, "bare"))
        self.failUnlessReallyEqual(ga2(u"baredir/file"),
                             (DefaultAliasMarker, "baredir/file"))
        self.failUnlessReallyEqual(ga2(u"baredir/file:7"),
                             (DefaultAliasMarker, "baredir/file:7"))
        self.failUnlessReallyEqual(ga2(u"baredir/sub:1/file:7"),
                             (DefaultAliasMarker, "baredir/sub:1/file:7"))
        self.failUnlessReallyEqual(ga2(u"tahoe:"), (TA, ""))
        self.failUnlessReallyEqual(ga2(u"tahoe:file"), (TA, "file"))
        self.failUnlessReallyEqual(ga2(u"tahoe:dir/file"), (TA, "dir/file"))
        # on windows, we really want c:foo to indicate a local file.
        # default==None is what 'tahoe cp' uses.
        if uses_lettercolon:
            self.failUnlessReallyEqual(ga2(u"c:"), (DefaultAliasMarker, "c:"))
            self.failUnlessReallyEqual(ga2(u"c:file"), (DefaultAliasMarker, "c:file"))
            self.failUnlessReallyEqual(ga2(u"c:dir/file"),
                                 (DefaultAliasMarker, "c:dir/file"))
        else:
            self.failUnlessReallyEqual(ga2(u"c:"), (CA, ""))
            self.failUnlessReallyEqual(ga2(u"c:file"), (CA, "file"))
            self.failUnlessReallyEqual(ga2(u"c:dir/file"), (CA, "dir/file"))
        self.failUnlessReallyEqual(ga2(u"work:"), (WA, ""))
        self.failUnlessReallyEqual(ga2(u"work:file"), (WA, "file"))
        self.failUnlessReallyEqual(ga2(u"work:dir/file"), (WA, "dir/file"))
        self.failUnlessReallyEqual(ga2(u"URI:stuff"), ("URI:stuff", ""))
        self.failUnlessReallyEqual(ga2(u"URI:stuff/file"), ("URI:stuff", "file"))
        self.failUnlessReallyEqual(ga2(u"URI:stuff:./file"), ("URI:stuff", "file"))
        self.failUnlessReallyEqual(ga2(u"URI:stuff/dir/file"), ("URI:stuff", "dir/file"))
        self.failUnlessReallyEqual(ga2(u"URI:stuff:./dir/file"), ("URI:stuff", "dir/file"))
        self.failUnlessRaises(common.UnknownAliasError, ga2, u"missing:")
        self.failUnlessRaises(common.UnknownAliasError, ga2, u"missing:dir")
        self.failUnlessRaises(common.UnknownAliasError, ga2, u"missing:dir/file")

        def ga3(path):
            old = common.pretend_platform_uses_lettercolon
            try:
                common.pretend_platform_uses_lettercolon = True
                retval = get_alias(aliases, path, None)
            finally:
                common.pretend_platform_uses_lettercolon = old
            return retval
        self.failUnlessReallyEqual(ga3(u"bare"), (DefaultAliasMarker, "bare"))
        self.failUnlessReallyEqual(ga3(u"baredir/file"),
                             (DefaultAliasMarker, "baredir/file"))
        self.failUnlessReallyEqual(ga3(u"baredir/file:7"),
                             (DefaultAliasMarker, "baredir/file:7"))
        self.failUnlessReallyEqual(ga3(u"baredir/sub:1/file:7"),
                             (DefaultAliasMarker, "baredir/sub:1/file:7"))
        self.failUnlessReallyEqual(ga3(u"tahoe:"), (TA, ""))
        self.failUnlessReallyEqual(ga3(u"tahoe:file"), (TA, "file"))
        self.failUnlessReallyEqual(ga3(u"tahoe:dir/file"), (TA, "dir/file"))
        self.failUnlessReallyEqual(ga3(u"c:"), (DefaultAliasMarker, "c:"))
        self.failUnlessReallyEqual(ga3(u"c:file"), (DefaultAliasMarker, "c:file"))
        self.failUnlessReallyEqual(ga3(u"c:dir/file"),
                             (DefaultAliasMarker, "c:dir/file"))
        self.failUnlessReallyEqual(ga3(u"work:"), (WA, ""))
        self.failUnlessReallyEqual(ga3(u"work:file"), (WA, "file"))
        self.failUnlessReallyEqual(ga3(u"work:dir/file"), (WA, "dir/file"))
        self.failUnlessReallyEqual(ga3(u"URI:stuff"), ("URI:stuff", ""))
        self.failUnlessReallyEqual(ga3(u"URI:stuff:./file"), ("URI:stuff", "file"))
        self.failUnlessReallyEqual(ga3(u"URI:stuff:./dir/file"), ("URI:stuff", "dir/file"))
        self.failUnlessRaises(common.UnknownAliasError, ga3, u"missing:")
        self.failUnlessRaises(common.UnknownAliasError, ga3, u"missing:dir")
        self.failUnlessRaises(common.UnknownAliasError, ga3, u"missing:dir/file")
        # calling get_alias with a path that doesn't include an alias and
        # default set to something that isn't in the aliases argument should
        # raise an UnknownAliasError.
        def ga4(path):
            return get_alias(aliases, path, u"badddefault:")
        self.failUnlessRaises(common.UnknownAliasError, ga4, u"afile")
        self.failUnlessRaises(common.UnknownAliasError, ga4, u"a/dir/path/")

        def ga5(path):
            old = common.pretend_platform_uses_lettercolon
            try:
                common.pretend_platform_uses_lettercolon = True
                retval = get_alias(aliases, path, u"baddefault:")
            finally:
                common.pretend_platform_uses_lettercolon = old
            return retval
        self.failUnlessRaises(common.UnknownAliasError, ga5, u"C:\\Windows")

    def test_alias_tolerance(self):
        def s128(c): return base32.b2a(c*(128/8))
        def s256(c): return base32.b2a(c*(256/8))
        TA = "URI:DIR2:%s:%s" % (s128("T"), s256("T"))
        aliases = {"present": TA,
                   "future": "URI-FROM-FUTURE:ooh:aah"}
        def ga1(path):
            return get_alias(aliases, path, u"tahoe")
        self.failUnlessReallyEqual(ga1(u"present:file"), (TA, "file"))
        # this throws, via assert IDirnodeURI.providedBy(), since get_alias()
        # wants a dirnode, and the future cap gives us UnknownURI instead.
        self.failUnlessRaises(AssertionError, ga1, u"future:stuff")

    def test_listdir_unicode_good(self):
        filenames = [u'L\u00F4zane', u'Bern', u'Gen\u00E8ve']  # must be NFC

        for name in filenames:
            self.skip_if_cannot_represent_filename(name)

        basedir = "cli/common/listdir_unicode_good"
        fileutil.make_dirs(basedir)

        for name in filenames:
            open(os.path.join(unicode(basedir), name), "wb").close()

        for file in listdir_unicode(unicode(basedir)):
            self.failUnlessIn(normalize(file), filenames)

    def test_exception_catcher(self):
        self.basedir = "cli/exception_catcher"

        stderr = StringIO()
        exc = Exception("canary")
        ns = Namespace()

        ns.runner_called = False
        def call_runner(args, install_node_control=True):
            ns.runner_called = True
            self.failUnlessEqual(install_node_control, True)
            raise exc

        ns.sys_exit_called = False
        def call_sys_exit(exitcode):
            ns.sys_exit_called = True
            self.failUnlessEqual(exitcode, 1)

        patcher = MonkeyPatcher((runner, 'runner', call_runner),
                                (sys, 'argv', ["tahoe"]),
                                (sys, 'exit', call_sys_exit),
                                (sys, 'stderr', stderr))
        patcher.runWithPatches(runner.run)

        self.failUnless(ns.runner_called)
        self.failUnless(ns.sys_exit_called)
        self.failUnlessIn(str(exc), stderr.getvalue())


class Help(unittest.TestCase):
    def failUnlessInNormalized(self, x, y):
        # helper function to deal with the --help output being wrapped to
        # various widths, depending on the $COLUMNS environment variable
        self.failUnlessIn(x.replace("\n", " "), y.replace("\n", " "))

    def test_get(self):
        help = str(cli.GetOptions())
        self.failUnlessIn("[options] REMOTE_FILE LOCAL_FILE", help)
        self.failUnlessIn("% tahoe get FOO |less", help)

    def test_put(self):
        help = str(cli.PutOptions())
        self.failUnlessIn("[options] LOCAL_FILE REMOTE_FILE", help)
        self.failUnlessIn("% cat FILE | tahoe put", help)

    def test_ls(self):
        help = str(cli.ListOptions())
        self.failUnlessIn("[options] [PATH]", help)

    def test_unlink(self):
        help = str(cli.UnlinkOptions())
        self.failUnlessIn("[options] REMOTE_FILE", help)

    def test_rm(self):
        help = str(cli.RmOptions())
        self.failUnlessIn("[options] REMOTE_FILE", help)

    def test_mv(self):
        help = str(cli.MvOptions())
        self.failUnlessIn("[options] FROM TO", help)
        self.failUnlessInNormalized("Use 'tahoe mv' to move files", help)

    def test_cp(self):
        help = str(cli.CpOptions())
        self.failUnlessIn("[options] FROM.. TO", help)
        self.failUnlessInNormalized("Use 'tahoe cp' to copy files", help)

    def test_ln(self):
        help = str(cli.LnOptions())
        self.failUnlessIn("[options] FROM_LINK TO_LINK", help)
        self.failUnlessInNormalized("Use 'tahoe ln' to duplicate a link", help)

    def test_mkdir(self):
        help = str(cli.MakeDirectoryOptions())
        self.failUnlessIn("[options] [REMOTE_DIR]", help)
        self.failUnlessInNormalized("Create a new directory", help)

    def test_backup(self):
        help = str(cli.BackupOptions())
        self.failUnlessIn("[options] FROM ALIAS:TO", help)

    def test_webopen(self):
        help = str(cli.WebopenOptions())
        self.failUnlessIn("[options] [ALIAS:PATH]", help)

    def test_manifest(self):
        help = str(cli.ManifestOptions())
        self.failUnlessIn("[options] [ALIAS:PATH]", help)

    def test_stats(self):
        help = str(cli.StatsOptions())
        self.failUnlessIn("[options] [ALIAS:PATH]", help)

    def test_check(self):
        help = str(cli.CheckOptions())
        self.failUnlessIn("[options] [ALIAS:PATH]", help)

    def test_deep_check(self):
        help = str(cli.DeepCheckOptions())
        self.failUnlessIn("[options] [ALIAS:PATH]", help)

    def test_create_alias(self):
        help = str(cli.CreateAliasOptions())
        self.failUnlessIn("[options] ALIAS[:]", help)

    def test_add_alias(self):
        help = str(cli.AddAliasOptions())
        self.failUnlessIn("[options] ALIAS[:] DIRCAP", help)

    def test_list_aliases(self):
        help = str(cli.ListAliasesOptions())
        self.failUnlessIn("[options]", help)

    def test_start(self):
        help = str(startstop_node.StartOptions())
        self.failUnlessIn("[options] [NODEDIR [twistd-options]]", help)

    def test_stop(self):
        help = str(startstop_node.StopOptions())
        self.failUnlessIn("[options] [NODEDIR]", help)

    def test_restart(self):
        help = str(startstop_node.RestartOptions())
        self.failUnlessIn("[options] [NODEDIR [twistd-options]]", help)

    def test_run(self):
        help = str(startstop_node.RunOptions())
        self.failUnlessIn("[options] [NODEDIR [twistd-options]]", help)

    def test_create_client(self):
        help = str(create_node.CreateClientOptions())
        self.failUnlessIn("[options] [NODEDIR]", help)

    def test_create_node(self):
        help = str(create_node.CreateNodeOptions())
        self.failUnlessIn("[options] [NODEDIR]", help)

    def test_create_introducer(self):
        help = str(create_node.CreateIntroducerOptions())
        self.failUnlessIn("[options] NODEDIR", help)

    def test_debug_trial(self):
        help = str(debug.TrialOptions())
        self.failUnlessIn(" [global-options] debug trial [options] [[file|package|module|TestCase|testmethod]...]", help)
        self.failUnlessInNormalized("The 'tahoe debug trial' command uses the correct imports", help)

    def test_debug_flogtool(self):
        options = debug.FlogtoolOptions()
        help = str(options)
        self.failUnlessIn(" [global-options] debug flogtool ", help)
        self.failUnlessInNormalized("The 'tahoe debug flogtool' command uses the correct imports", help)

        for (option, shortcut, oClass, desc) in options.subCommands:
            subhelp = str(oClass())
<<<<<<< HEAD
            self.failUnlessIn(" [global-opts] debug flogtool %s " % (option,), subhelp)

    def test_create_admin(self):
        help = str(admin.AdminCommand())
        self.failUnlessIn(" [global-opts] admin SUBCOMMAND", help)

    def test_create_admin_generate_keypair(self):
        help = str(admin.GenerateKeypairOptions())
        self.failUnlessIn(" [global-opts] admin generate-keypair", help)

    def test_create_admin_derive_pubkey(self):
        help = str(admin.DerivePubkeyOptions())
        self.failUnlessIn(" [global-opts] admin derive-pubkey", help)

    def test_create_admin_create_container(self):
        help = str(admin.CreateContainerOptions())
        self.failUnlessIn(" [global-opts] admin create-container [NODEDIR]", help)

    def test_create_admin_ls_container(self):
        help = str(admin.ListContainerOptions())
        self.failUnlessIn(" [global-opts] admin ls-container [NODEDIR]", help)


class CreateAlias(GridTestMixin, CLITestMixin, unittest.TestCase):

    def _test_webopen(self, args, expected_url):
        o = runner.Options()
        o.parseOptions(["--node-directory", self.get_clientdir(), "webopen"]
                       + list(args))
        urls = []
        rc = cli.webopen(o, urls.append)
        self.failUnlessReallyEqual(rc, 0)
        self.failUnlessReallyEqual(len(urls), 1)
        self.failUnlessReallyEqual(urls[0], expected_url)

    def test_create(self):
        self.basedir = "cli/CreateAlias/create"
        self.set_up_grid()
        aliasfile = os.path.join(self.get_clientdir(), "private", "aliases")

        d = self.do_cli("create-alias", "tahoe")
        def _done((rc,stdout,stderr)):
            self.failUnless("Alias 'tahoe' created" in stdout)
            self.failIf(stderr)
            aliases = get_aliases(self.get_clientdir())
            self.failUnless("tahoe" in aliases)
            self.failUnless(aliases["tahoe"].startswith("URI:DIR2:"))
        d.addCallback(_done)
        d.addCallback(lambda res: self.do_cli("create-alias", "two:"))

        def _stash_urls(res):
            aliases = get_aliases(self.get_clientdir())
            node_url_file = os.path.join(self.get_clientdir(), "node.url")
            nodeurl = fileutil.read(node_url_file).strip()
            self.welcome_url = nodeurl
            uribase = nodeurl + "uri/"
            self.tahoe_url = uribase + urllib.quote(aliases["tahoe"])
            self.tahoe_subdir_url = self.tahoe_url + "/subdir"
            self.two_url = uribase + urllib.quote(aliases["two"])
            self.two_uri = aliases["two"]
        d.addCallback(_stash_urls)

        d.addCallback(lambda res: self.do_cli("create-alias", "two")) # dup
        def _check_create_duplicate((rc,stdout,stderr)):
            self.failIfEqual(rc, 0)
            self.failUnless("Alias 'two' already exists!" in stderr)
            aliases = get_aliases(self.get_clientdir())
            self.failUnlessReallyEqual(aliases["two"], self.two_uri)
        d.addCallback(_check_create_duplicate)

        d.addCallback(lambda res: self.do_cli("add-alias", "added", self.two_uri))
        def _check_add((rc,stdout,stderr)):
            self.failUnlessReallyEqual(rc, 0)
            self.failUnless("Alias 'added' added" in stdout)
        d.addCallback(_check_add)

        # check add-alias with a duplicate
        d.addCallback(lambda res: self.do_cli("add-alias", "two", self.two_uri))
        def _check_add_duplicate((rc,stdout,stderr)):
            self.failIfEqual(rc, 0)
            self.failUnless("Alias 'two' already exists!" in stderr)
            aliases = get_aliases(self.get_clientdir())
            self.failUnlessReallyEqual(aliases["two"], self.two_uri)
        d.addCallback(_check_add_duplicate)

        # check create-alias and add-alias with invalid aliases
        def _check_invalid((rc,stdout,stderr)):
            self.failIfEqual(rc, 0)
            self.failUnlessIn("cannot contain", stderr)

        for invalid in ['foo:bar', 'foo bar', 'foobar::']:
            d.addCallback(lambda res, invalid=invalid: self.do_cli("create-alias", invalid))
            d.addCallback(_check_invalid)
            d.addCallback(lambda res, invalid=invalid: self.do_cli("add-alias", invalid, self.two_uri))
            d.addCallback(_check_invalid)

        def _test_urls(junk):
            self._test_webopen([], self.welcome_url)
            self._test_webopen(["/"], self.tahoe_url)
            self._test_webopen(["tahoe:"], self.tahoe_url)
            self._test_webopen(["tahoe:/"], self.tahoe_url)
            self._test_webopen(["tahoe:subdir"], self.tahoe_subdir_url)
            self._test_webopen(["-i", "tahoe:subdir"],
                               self.tahoe_subdir_url+"?t=info")
            self._test_webopen(["tahoe:subdir/"], self.tahoe_subdir_url + '/')
            self._test_webopen(["tahoe:subdir/file"],
                               self.tahoe_subdir_url + '/file')
            self._test_webopen(["--info", "tahoe:subdir/file"],
                               self.tahoe_subdir_url + '/file?t=info')
            # if "file" is indeed a file, then the url produced by webopen in
            # this case is disallowed by the webui. but by design, webopen
            # passes through the mistake from the user to the resultant
            # webopened url
            self._test_webopen(["tahoe:subdir/file/"], self.tahoe_subdir_url + '/file/')
            self._test_webopen(["two:"], self.two_url)
        d.addCallback(_test_urls)

        def _remove_trailing_newline_and_create_alias(ign):
            # ticket #741 is about a manually-edited alias file (which
            # doesn't end in a newline) being corrupted by a subsequent
            # "tahoe create-alias"
            old = fileutil.read(aliasfile)
            fileutil.write(aliasfile, old.rstrip())
            return self.do_cli("create-alias", "un-corrupted1")
        d.addCallback(_remove_trailing_newline_and_create_alias)
        def _check_not_corrupted1((rc,stdout,stderr)):
            self.failUnless("Alias 'un-corrupted1' created" in stdout, stdout)
            self.failIf(stderr)
            # the old behavior was to simply append the new record, causing a
            # line that looked like "NAME1: CAP1NAME2: CAP2". This won't look
            # like a valid dircap, so get_aliases() will raise an exception.
            aliases = get_aliases(self.get_clientdir())
            self.failUnless("added" in aliases)
            self.failUnless(aliases["added"].startswith("URI:DIR2:"))
            # to be safe, let's confirm that we don't see "NAME2:" in CAP1.
            # No chance of a false-negative, because the hyphen in
            # "un-corrupted1" is not a valid base32 character.
            self.failIfIn("un-corrupted1:", aliases["added"])
            self.failUnless("un-corrupted1" in aliases)
            self.failUnless(aliases["un-corrupted1"].startswith("URI:DIR2:"))
        d.addCallback(_check_not_corrupted1)

        def _remove_trailing_newline_and_add_alias(ign):
            # same thing, but for "tahoe add-alias"
            old = fileutil.read(aliasfile)
            fileutil.write(aliasfile, old.rstrip())
            return self.do_cli("add-alias", "un-corrupted2", self.two_uri)
        d.addCallback(_remove_trailing_newline_and_add_alias)
        def _check_not_corrupted((rc,stdout,stderr)):
            self.failUnless("Alias 'un-corrupted2' added" in stdout, stdout)
            self.failIf(stderr)
            aliases = get_aliases(self.get_clientdir())
            self.failUnless("un-corrupted1" in aliases)
            self.failUnless(aliases["un-corrupted1"].startswith("URI:DIR2:"))
            self.failIfIn("un-corrupted2:", aliases["un-corrupted1"])
            self.failUnless("un-corrupted2" in aliases)
            self.failUnless(aliases["un-corrupted2"].startswith("URI:DIR2:"))
        d.addCallback(_check_not_corrupted)

    def test_create_unicode(self):
        self.basedir = "cli/CreateAlias/create_unicode"
        self.set_up_grid()

        try:
            etudes_arg = u"\u00E9tudes".encode(get_io_encoding())
            lumiere_arg = u"lumi\u00E8re.txt".encode(get_io_encoding())
        except UnicodeEncodeError:
            raise unittest.SkipTest("A non-ASCII command argument could not be encoded on this platform.")

        d = self.do_cli("create-alias", etudes_arg)
        def _check_create_unicode((rc, out, err)):
            self.failUnlessReallyEqual(rc, 0)
            self.failUnlessReallyEqual(err, "")
            self.failUnlessIn("Alias %s created" % quote_output(u"\u00E9tudes"), out)

            aliases = get_aliases(self.get_clientdir())
            self.failUnless(aliases[u"\u00E9tudes"].startswith("URI:DIR2:"))
        d.addCallback(_check_create_unicode)

        d.addCallback(lambda res: self.do_cli("ls", etudes_arg + ":"))
        def _check_ls1((rc, out, err)):
            self.failUnlessReallyEqual(rc, 0)
            self.failUnlessReallyEqual(err, "")
            self.failUnlessReallyEqual(out, "")
        d.addCallback(_check_ls1)

        d.addCallback(lambda res: self.do_cli("put", "-", etudes_arg + ":uploaded.txt",
                                              stdin="Blah blah blah"))

        d.addCallback(lambda res: self.do_cli("ls", etudes_arg + ":"))
        def _check_ls2((rc, out, err)):
            self.failUnlessReallyEqual(rc, 0)
            self.failUnlessReallyEqual(err, "")
            self.failUnlessReallyEqual(out, "uploaded.txt\n")
        d.addCallback(_check_ls2)

        d.addCallback(lambda res: self.do_cli("get", etudes_arg + ":uploaded.txt"))
        def _check_get((rc, out, err)):
            self.failUnlessReallyEqual(rc, 0)
            self.failUnlessReallyEqual(err, "")
            self.failUnlessReallyEqual(out, "Blah blah blah")
        d.addCallback(_check_get)

        # Ensure that an Unicode filename in an Unicode alias works as expected
        d.addCallback(lambda res: self.do_cli("put", "-", etudes_arg + ":" + lumiere_arg,
                                              stdin="Let the sunshine In!"))

        d.addCallback(lambda res: self.do_cli("get",
                                              get_aliases(self.get_clientdir())[u"\u00E9tudes"] + "/" + lumiere_arg))
        def _check_get2((rc, out, err)):
            self.failUnlessReallyEqual(rc, 0)
            self.failUnlessReallyEqual(err, "")
            self.failUnlessReallyEqual(out, "Let the sunshine In!")
        d.addCallback(_check_get2)

        return d

    # TODO: test list-aliases, including Unicode
=======
            self.failUnlessIn(" [global-options] debug flogtool %s " % (option,), subhelp)
>>>>>>> 01b09f3b


class Ln(GridTestMixin, CLITestMixin, unittest.TestCase):
    def _create_test_file(self):
        data = "puppies" * 1000
        path = os.path.join(self.basedir, "datafile")
        fileutil.write(path, data)
        self.datafile = path

    def test_ln_without_alias(self):
        # if invoked without an alias when the 'tahoe' alias doesn't
        # exist, 'tahoe ln' should output a useful error message and not
        # a stack trace
        self.basedir = "cli/Ln/ln_without_alias"
        self.set_up_grid()
        d = self.do_cli("ln", "from", "to")
        def _check((rc, out, err)):
            self.failUnlessReallyEqual(rc, 1)
            self.failUnlessIn("error:", err)
            self.failUnlessReallyEqual(out, "")
        d.addCallback(_check)
        # Make sure that validation extends to the "to" parameter
        d.addCallback(lambda ign: self.do_cli("create-alias", "havasu"))
        d.addCallback(lambda ign: self._create_test_file())
        d.addCallback(lambda ign: self.do_cli("put", self.datafile,
                                              "havasu:from"))
        d.addCallback(lambda ign: self.do_cli("ln", "havasu:from", "to"))
        d.addCallback(_check)
        return d

    def test_ln_with_nonexistent_alias(self):
        # If invoked with aliases that don't exist, 'tahoe ln' should
        # output a useful error message and not a stack trace.
        self.basedir = "cli/Ln/ln_with_nonexistent_alias"
        self.set_up_grid()
        d = self.do_cli("ln", "havasu:from", "havasu:to")
        def _check((rc, out, err)):
            self.failUnlessReallyEqual(rc, 1)
            self.failUnlessIn("error:", err)
        d.addCallback(_check)
        # Make sure that validation occurs on the to parameter if the
        # from parameter passes.
        d.addCallback(lambda ign: self.do_cli("create-alias", "havasu"))
        d.addCallback(lambda ign: self._create_test_file())
        d.addCallback(lambda ign: self.do_cli("put", self.datafile,
                                              "havasu:from"))
        d.addCallback(lambda ign: self.do_cli("ln", "havasu:from", "huron:to"))
        d.addCallback(_check)
        return d


class Admin(unittest.TestCase):
    def do_cli(self, *args, **kwargs):
        argv = list(args)
        stdin = kwargs.get("stdin", "")
        stdout, stderr = StringIO(), StringIO()
        d = threads.deferToThread(runner.runner, argv, run_by_human=False,
                                  stdin=StringIO(stdin),
                                  stdout=stdout, stderr=stderr)
        def _done(res):
            return stdout.getvalue(), stderr.getvalue()
        d.addCallback(_done)
        return d

    def test_generate_keypair(self):
        d = self.do_cli("admin", "generate-keypair")
        def _done( (stdout, stderr) ):
            lines = [line.strip() for line in stdout.splitlines()]
            privkey_bits = lines[0].split()
            pubkey_bits = lines[1].split()
            sk_header = "private:"
            vk_header = "public:"
            self.failUnlessEqual(privkey_bits[0], sk_header, lines[0])
            self.failUnlessEqual(pubkey_bits[0], vk_header, lines[1])
            self.failUnless(privkey_bits[1].startswith("priv-v0-"), lines[0])
            self.failUnless(pubkey_bits[1].startswith("pub-v0-"), lines[1])
            sk_bytes = base32.a2b(keyutil.remove_prefix(privkey_bits[1], "priv-v0-"))
            sk = ed25519.SigningKey(sk_bytes)
            vk_bytes = base32.a2b(keyutil.remove_prefix(pubkey_bits[1], "pub-v0-"))
            self.failUnlessEqual(sk.get_verifying_key_bytes(), vk_bytes)
        d.addCallback(_done)
        return d

    def test_derive_pubkey(self):
        priv1,pub1 = keyutil.make_keypair()
        d = self.do_cli("admin", "derive-pubkey", priv1)
        def _done( (stdout, stderr) ):
            lines = stdout.split("\n")
            privkey_line = lines[0].strip()
            pubkey_line = lines[1].strip()
            sk_header = "private: priv-v0-"
            vk_header = "public: pub-v0-"
            self.failUnless(privkey_line.startswith(sk_header), privkey_line)
            self.failUnless(pubkey_line.startswith(vk_header), pubkey_line)
            pub2 = pubkey_line[len(vk_header):]
            self.failUnlessEqual("pub-v0-"+pub2, pub1)
        d.addCallback(_done)
        return d


class Errors(GridTestMixin, CLITestMixin, unittest.TestCase):
    def test_get(self):
        self.basedir = "cli/Errors/get"
        self.set_up_grid()
        c0 = self.g.clients[0]
        self.fileurls = {}
        DATA = "data" * 100
        d = c0.upload(upload.Data(DATA, convergence=""))
        def _stash_bad(ur):
            self.uri_1share = ur.get_uri()
            self.delete_shares_numbered(ur.get_uri(), range(1,10))
        d.addCallback(_stash_bad)

        # the download is abandoned as soon as it's clear that we won't get
        # enough shares. The one remaining share might be in either the
        # COMPLETE or the PENDING state.
        in_complete_msg = "ran out of shares: complete=sh0 pending= overdue= unused= need 3"
        in_pending_msg = "ran out of shares: complete= pending=Share(sh0-on-fob7vqgd) overdue= unused= need 3"

        d.addCallback(lambda ign: self.do_cli("get", self.uri_1share))
        def _check1((rc, out, err)):
            self.failIfEqual(rc, 0)
            self.failUnless("410 Gone" in err, err)
            self.failUnlessIn("NotEnoughSharesError: ", err)
            self.failUnless(in_complete_msg in err or in_pending_msg in err,
                            err)
        d.addCallback(_check1)

        targetf = os.path.join(self.basedir, "output")
        d.addCallback(lambda ign: self.do_cli("get", self.uri_1share, targetf))
        def _check2((rc, out, err)):
            self.failIfEqual(rc, 0)
            self.failUnless("410 Gone" in err, err)
            self.failUnlessIn("NotEnoughSharesError: ", err)
            self.failUnless(in_complete_msg in err or in_pending_msg in err,
                            err)
            self.failIf(os.path.exists(targetf))
        d.addCallback(_check2)

        return d

    def test_broken_socket(self):
        # When the http connection breaks (such as when node.url is overwritten
        # by a confused user), a user friendly error message should be printed.
        self.basedir = "cli/Errors/test_broken_socket"
        self.set_up_grid()

        # Simulate a connection error
        def _socket_error(*args, **kwargs):
            raise socket_error('test error')
        self.patch(allmydata.scripts.common_http.httplib.HTTPConnection,
                   "endheaders", _socket_error)

        d = self.do_cli("mkdir")
        def _check_invalid((rc,stdout,stderr)):
            self.failIfEqual(rc, 0)
            self.failUnlessIn("Error trying to connect to http://127.0.0.1", stderr)
        d.addCallback(_check_invalid)
        return d


class Get(GridTestMixin, CLITestMixin, unittest.TestCase):
    def test_get_without_alias(self):
        # 'tahoe get' should output a useful error message when invoked
        # without an explicit alias and when the default 'tahoe' alias
        # hasn't been created yet.
        self.basedir = "cli/Get/get_without_alias"
        self.set_up_grid()
        d = self.do_cli('get', 'file')
        def _check((rc, out, err)):
            self.failUnlessReallyEqual(rc, 1)
            self.failUnlessIn("error:", err)
            self.failUnlessReallyEqual(out, "")
        d.addCallback(_check)
        return d

    def test_get_with_nonexistent_alias(self):
        # 'tahoe get' should output a useful error message when invoked with
        # an explicit alias that doesn't exist.
        self.basedir = "cli/Get/get_with_nonexistent_alias"
        self.set_up_grid()
        d = self.do_cli("get", "nonexistent:file")
        def _check((rc, out, err)):
            self.failUnlessReallyEqual(rc, 1)
            self.failUnlessIn("error:", err)
            self.failUnlessIn("nonexistent", err)
            self.failUnlessReallyEqual(out, "")
        d.addCallback(_check)
        return d


class Manifest(GridTestMixin, CLITestMixin, unittest.TestCase):
    def test_manifest_without_alias(self):
        # 'tahoe manifest' should output a useful error message when invoked
        # without an explicit alias when the default 'tahoe' alias is
        # missing.
        self.basedir = "cli/Manifest/manifest_without_alias"
        self.set_up_grid()
        d = self.do_cli("manifest")
        def _check((rc, out, err)):
            self.failUnlessReallyEqual(rc, 1)
            self.failUnlessIn("error:", err)
            self.failUnlessReallyEqual(out, "")
        d.addCallback(_check)
        return d

    def test_manifest_with_nonexistent_alias(self):
        # 'tahoe manifest' should output a useful error message when invoked
        # with an explicit alias that doesn't exist.
        self.basedir = "cli/Manifest/manifest_with_nonexistent_alias"
        self.set_up_grid()
        d = self.do_cli("manifest", "nonexistent:")
        def _check((rc, out, err)):
            self.failUnlessReallyEqual(rc, 1)
            self.failUnlessIn("error:", err)
            self.failUnlessIn("nonexistent", err)
            self.failUnlessReallyEqual(out, "")
        d.addCallback(_check)
        return d


<<<<<<< HEAD
class Cp(GridTestMixin, CLITestMixin, unittest.TestCase):

    def test_not_enough_args(self):
        o = cli.CpOptions()
        self.failUnlessRaises(usage.UsageError,
                              o.parseOptions, ["onearg"])

    def test_unicode_filename(self):
        self.basedir = "cli/Cp/unicode_filename"

        fn1 = os.path.join(unicode(self.basedir), u"\u00C4rtonwall")
        try:
            fn1_arg = fn1.encode(get_io_encoding())
            artonwall_arg = u"\u00C4rtonwall".encode(get_io_encoding())
        except UnicodeEncodeError:
            raise unittest.SkipTest("A non-ASCII command argument could not be encoded on this platform.")

        self.skip_if_cannot_represent_filename(fn1)

        self.set_up_grid()

        DATA1 = "unicode file content"
        fileutil.write(fn1, DATA1)

        fn2 = os.path.join(self.basedir, "Metallica")
        DATA2 = "non-unicode file content"
        fileutil.write(fn2, DATA2)

        d = self.do_cli("create-alias", "tahoe")

        d.addCallback(lambda res: self.do_cli("cp", fn1_arg, "tahoe:"))

        d.addCallback(lambda res: self.do_cli("get", "tahoe:" + artonwall_arg))
        d.addCallback(lambda (rc,out,err): self.failUnlessReallyEqual(out, DATA1))

        d.addCallback(lambda res: self.do_cli("cp", fn2, "tahoe:"))

        d.addCallback(lambda res: self.do_cli("get", "tahoe:Metallica"))
        d.addCallback(lambda (rc,out,err): self.failUnlessReallyEqual(out, DATA2))

        d.addCallback(lambda res: self.do_cli("ls", "tahoe:"))
        def _check((rc, out, err)):
            try:
                unicode_to_output(u"\u00C4rtonwall")
            except UnicodeEncodeError:
                self.failUnlessReallyEqual(rc, 1)
                self.failUnlessReallyEqual(out, "Metallica\n")
                self.failUnlessIn(quote_output(u"\u00C4rtonwall"), err)
                self.failUnlessIn("files whose names could not be converted", err)
            else:
                self.failUnlessReallyEqual(rc, 0)
                self.failUnlessReallyEqual(out.decode(get_io_encoding()), u"Metallica\n\u00C4rtonwall\n")
                self.failUnlessReallyEqual(err, "")
        d.addCallback(_check)

        return d

    def test_dangling_symlink_vs_recursion(self):
        if not hasattr(os, 'symlink'):
            raise unittest.SkipTest("Symlinks are not supported by Python on this platform.")

        # cp -r on a directory containing a dangling symlink shouldn't assert
        self.basedir = "cli/Cp/dangling_symlink_vs_recursion"
        self.set_up_grid()
        dn = os.path.join(self.basedir, "dir")
        os.mkdir(dn)
        fn = os.path.join(dn, "Fakebandica")
        ln = os.path.join(dn, "link")
        os.symlink(fn, ln)

        d = self.do_cli("create-alias", "tahoe")
        d.addCallback(lambda res: self.do_cli("cp", "--recursive",
                                              dn, "tahoe:"))
        return d

    def test_copy_using_filecap(self):
        self.basedir = "cli/Cp/test_copy_using_filecap"
        self.set_up_grid()
        outdir = os.path.join(self.basedir, "outdir")
        os.mkdir(outdir)
        fn1 = os.path.join(self.basedir, "Metallica")
        fn2 = os.path.join(outdir, "Not Metallica")
        fn3 = os.path.join(outdir, "test2")
        DATA1 = "puppies" * 10000
        fileutil.write(fn1, DATA1)

        d = self.do_cli("create-alias", "tahoe")
        d.addCallback(lambda ign: self.do_cli("put", fn1))
        def _put_file((rc, out, err)):
            self.failUnlessReallyEqual(rc, 0)
            self.failUnlessIn("200 OK", err)
            # keep track of the filecap
            self.filecap = out.strip()
        d.addCallback(_put_file)

        # Let's try copying this to the disk using the filecap
        #  cp FILECAP filename
        d.addCallback(lambda ign: self.do_cli("cp", self.filecap, fn2))
        def _copy_file((rc, out, err)):
            self.failUnlessReallyEqual(rc, 0)
            results = fileutil.read(fn2)
            self.failUnlessReallyEqual(results, DATA1)
        d.addCallback(_copy_file)

        # Test with ./ (see #761)
        #  cp FILECAP localdir
        d.addCallback(lambda ign: self.do_cli("cp", self.filecap, outdir))
        def _resp((rc, out, err)):
            self.failUnlessReallyEqual(rc, 1)
            self.failUnlessIn("error: you must specify a destination filename",
                              err)
            self.failUnlessReallyEqual(out, "")
        d.addCallback(_resp)

        # Create a directory, linked at tahoe:test
        d.addCallback(lambda ign: self.do_cli("mkdir", "tahoe:test"))
        def _get_dir((rc, out, err)):
            self.failUnlessReallyEqual(rc, 0)
            self.dircap = out.strip()
        d.addCallback(_get_dir)

        # Upload a file to the directory
        d.addCallback(lambda ign:
                      self.do_cli("put", fn1, "tahoe:test/test_file"))
        d.addCallback(lambda (rc, out, err): self.failUnlessReallyEqual(rc, 0))

        #  cp DIRCAP/filename localdir
        d.addCallback(lambda ign:
                      self.do_cli("cp",  self.dircap + "/test_file", outdir))
        def _get_resp((rc, out, err)):
            self.failUnlessReallyEqual(rc, 0)
            results = fileutil.read(os.path.join(outdir, "test_file"))
            self.failUnlessReallyEqual(results, DATA1)
        d.addCallback(_get_resp)

        #  cp -r DIRCAP/filename filename2
        d.addCallback(lambda ign:
                      self.do_cli("cp",  self.dircap + "/test_file", fn3))
        def _get_resp2((rc, out, err)):
            self.failUnlessReallyEqual(rc, 0)
            results = fileutil.read(fn3)
            self.failUnlessReallyEqual(results, DATA1)
        d.addCallback(_get_resp2)
        #  cp --verbose filename3 dircap:test_file
        d.addCallback(lambda ign:
                      self.do_cli("cp", "--verbose", '--recursive', self.basedir, self.dircap))
        def _test_for_wrong_indices((rc, out, err)):
            self.failUnless('examining 1 of 1\n' in err)
        d.addCallback(_test_for_wrong_indices)
        return d

    def test_cp_with_nonexistent_alias(self):
        # when invoked with an alias or aliases that don't exist, 'tahoe cp'
        # should output a sensible error message rather than a stack trace.
        self.basedir = "cli/Cp/cp_with_nonexistent_alias"
        self.set_up_grid()
        d = self.do_cli("cp", "fake:file1", "fake:file2")
        def _check((rc, out, err)):
            self.failUnlessReallyEqual(rc, 1)
            self.failUnlessIn("error:", err)
        d.addCallback(_check)
        # 'tahoe cp' actually processes the target argument first, so we need
        # to check to make sure that validation extends to the source
        # argument.
        d.addCallback(lambda ign: self.do_cli("create-alias", "tahoe"))
        d.addCallback(lambda ign: self.do_cli("cp", "fake:file1",
                                              "tahoe:file2"))
        d.addCallback(_check)
        return d

    def test_unicode_dirnames(self):
        self.basedir = "cli/Cp/unicode_dirnames"

        fn1 = os.path.join(unicode(self.basedir), u"\u00C4rtonwall")
        try:
            fn1_arg = fn1.encode(get_io_encoding())
            del fn1_arg # hush pyflakes
            artonwall_arg = u"\u00C4rtonwall".encode(get_io_encoding())
        except UnicodeEncodeError:
            raise unittest.SkipTest("A non-ASCII command argument could not be encoded on this platform.")

        self.skip_if_cannot_represent_filename(fn1)

        self.set_up_grid()

        d = self.do_cli("create-alias", "tahoe")
        d.addCallback(lambda res: self.do_cli("mkdir", "tahoe:test/" + artonwall_arg))
        d.addCallback(lambda res: self.do_cli("cp", "-r", "tahoe:test", "tahoe:test2"))
        d.addCallback(lambda res: self.do_cli("ls", "tahoe:test2"))
        def _check((rc, out, err)):
            try:
                unicode_to_output(u"\u00C4rtonwall")
            except UnicodeEncodeError:
                self.failUnlessReallyEqual(rc, 1)
                self.failUnlessReallyEqual(out, "")
                self.failUnlessIn(quote_output(u"\u00C4rtonwall"), err)
                self.failUnlessIn("files whose names could not be converted", err)
            else:
                self.failUnlessReallyEqual(rc, 0)
                self.failUnlessReallyEqual(out.decode(get_io_encoding()), u"\u00C4rtonwall\n")
                self.failUnlessReallyEqual(err, "")
        d.addCallback(_check)

        return d

    def test_cp_replaces_mutable_file_contents(self):
        self.basedir = "cli/Cp/cp_replaces_mutable_file_contents"
        self.set_up_grid()

        # Write a test file, which we'll copy to the grid.
        test_txt_path = os.path.join(self.basedir, "test.txt")
        test_txt_contents = "foo bar baz"
        f = open(test_txt_path, "w")
        f.write(test_txt_contents)
        f.close()

        d = self.do_cli("create-alias", "tahoe")
        d.addCallback(lambda ignored:
            self.do_cli("mkdir", "tahoe:test"))
        # We have to use 'tahoe put' here because 'tahoe cp' doesn't
        # know how to make mutable files at the destination.
        d.addCallback(lambda ignored:
            self.do_cli("put", "--mutable", test_txt_path, "tahoe:test/test.txt"))
        d.addCallback(lambda ignored:
            self.do_cli("get", "tahoe:test/test.txt"))
        def _check((rc, out, err)):
            self.failUnlessEqual(rc, 0)
            self.failUnlessEqual(out, test_txt_contents)
        d.addCallback(_check)

        # We'll do ls --json to get the read uri and write uri for the
        # file we've just uploaded.
        d.addCallback(lambda ignored:
            self.do_cli("ls", "--json", "tahoe:test/test.txt"))
        def _get_test_txt_uris((rc, out, err)):
            self.failUnlessEqual(rc, 0)
            filetype, data = simplejson.loads(out)

            self.failUnlessEqual(filetype, "filenode")
            self.failUnless(data['mutable'])

            self.failUnlessIn("rw_uri", data)
            self.rw_uri = to_str(data["rw_uri"])
            self.failUnlessIn("ro_uri", data)
            self.ro_uri = to_str(data["ro_uri"])
        d.addCallback(_get_test_txt_uris)

        # Now make a new file to copy in place of test.txt.
        new_txt_path = os.path.join(self.basedir, "new.txt")
        new_txt_contents = "baz bar foo" * 100000
        f = open(new_txt_path, "w")
        f.write(new_txt_contents)
        f.close()

        # Copy the new file on top of the old file.
        d.addCallback(lambda ignored:
            self.do_cli("cp", new_txt_path, "tahoe:test/test.txt"))

        # If we get test.txt now, we should see the new data.
        d.addCallback(lambda ignored:
            self.do_cli("get", "tahoe:test/test.txt"))
        d.addCallback(lambda (rc, out, err):
            self.failUnlessEqual(out, new_txt_contents))
        # If we get the json of the new file, we should see that the old
        # uri is there
        d.addCallback(lambda ignored:
            self.do_cli("ls", "--json", "tahoe:test/test.txt"))
        def _check_json((rc, out, err)):
            self.failUnlessEqual(rc, 0)
            filetype, data = simplejson.loads(out)

            self.failUnlessEqual(filetype, "filenode")
            self.failUnless(data['mutable'])

            self.failUnlessIn("ro_uri", data)
            self.failUnlessEqual(to_str(data["ro_uri"]), self.ro_uri)
            self.failUnlessIn("rw_uri", data)
            self.failUnlessEqual(to_str(data["rw_uri"]), self.rw_uri)
        d.addCallback(_check_json)

        # and, finally, doing a GET directly on one of the old uris
        # should give us the new contents.
        d.addCallback(lambda ignored:
            self.do_cli("get", self.rw_uri))
        d.addCallback(lambda (rc, out, err):
            self.failUnlessEqual(out, new_txt_contents))
        # Now copy the old test.txt without an explicit destination
        # file. tahoe cp will match it to the existing file and
        # overwrite it appropriately.
        d.addCallback(lambda ignored:
            self.do_cli("cp", test_txt_path, "tahoe:test"))
        d.addCallback(lambda ignored:
            self.do_cli("get", "tahoe:test/test.txt"))
        d.addCallback(lambda (rc, out, err):
            self.failUnlessEqual(out, test_txt_contents))
        d.addCallback(lambda ignored:
            self.do_cli("ls", "--json", "tahoe:test/test.txt"))
        d.addCallback(_check_json)
        d.addCallback(lambda ignored:
            self.do_cli("get", self.rw_uri))
        d.addCallback(lambda (rc, out, err):
            self.failUnlessEqual(out, test_txt_contents))

        # Now we'll make a more complicated directory structure.
        # test2/
        # test2/mutable1
        # test2/mutable2
        # test2/imm1
        # test2/imm2
        imm_test_txt_path = os.path.join(self.basedir, "imm_test.txt")
        imm_test_txt_contents = test_txt_contents * 10000
        fileutil.write(imm_test_txt_path, imm_test_txt_contents)
        d.addCallback(lambda ignored:
            self.do_cli("mkdir", "tahoe:test2"))
        d.addCallback(lambda ignored:
            self.do_cli("put", "--mutable", new_txt_path,
                        "tahoe:test2/mutable1"))
        d.addCallback(lambda ignored:
            self.do_cli("put", "--mutable", new_txt_path,
                        "tahoe:test2/mutable2"))
        d.addCallback(lambda ignored:
            self.do_cli('put', new_txt_path, "tahoe:test2/imm1"))
        d.addCallback(lambda ignored:
            self.do_cli("put", imm_test_txt_path, "tahoe:test2/imm2"))
        d.addCallback(lambda ignored:
            self.do_cli("ls", "--json", "tahoe:test2"))
        def _process_directory_json((rc, out, err)):
            self.failUnlessEqual(rc, 0)

            filetype, data = simplejson.loads(out)
            self.failUnlessEqual(filetype, "dirnode")
            self.failUnless(data['mutable'])
            self.failUnlessIn("children", data)
            children = data['children']

            # Store the URIs for later use.
            self.childuris = {}
            for k in ["mutable1", "mutable2", "imm1", "imm2"]:
                self.failUnlessIn(k, children)
                childtype, childdata = children[k]
                self.failUnlessEqual(childtype, "filenode")
                if "mutable" in k:
                    self.failUnless(childdata['mutable'])
                    self.failUnlessIn("rw_uri", childdata)
                    uri_key = "rw_uri"
                else:
                    self.failIf(childdata['mutable'])
                    self.failUnlessIn("ro_uri", childdata)
                    uri_key = "ro_uri"
                self.childuris[k] = to_str(childdata[uri_key])
        d.addCallback(_process_directory_json)
        # Now build a local directory to copy into place, like the following:
        # source1/
        # source1/mutable1
        # source1/mutable2
        # source1/imm1
        # source1/imm3
        def _build_local_directory(ignored):
            source1_path = os.path.join(self.basedir, "source1")
            fileutil.make_dirs(source1_path)
            for fn in ("mutable1", "mutable2", "imm1", "imm3"):
                fileutil.write(os.path.join(source1_path, fn), fn * 1000)
            self.source1_path = source1_path
        d.addCallback(_build_local_directory)
        d.addCallback(lambda ignored:
            self.do_cli("cp", "-r", self.source1_path, "tahoe:test2"))

        # We expect that mutable1 and mutable2 are overwritten in-place,
        # so they'll retain their URIs but have different content.
        def _process_file_json((rc, out, err), fn):
            self.failUnlessEqual(rc, 0)
            filetype, data = simplejson.loads(out)
            self.failUnlessEqual(filetype, "filenode")

            if "mutable" in fn:
                self.failUnless(data['mutable'])
                self.failUnlessIn("rw_uri", data)
                self.failUnlessEqual(to_str(data["rw_uri"]), self.childuris[fn])
            else:
                self.failIf(data['mutable'])
                self.failUnlessIn("ro_uri", data)
                self.failIfEqual(to_str(data["ro_uri"]), self.childuris[fn])

        for fn in ("mutable1", "mutable2"):
            d.addCallback(lambda ignored, fn=fn:
                self.do_cli("get", "tahoe:test2/%s" % fn))
            d.addCallback(lambda (rc, out, err), fn=fn:
                self.failUnlessEqual(out, fn * 1000))
            d.addCallback(lambda ignored, fn=fn:
                self.do_cli("ls", "--json", "tahoe:test2/%s" % fn))
            d.addCallback(_process_file_json, fn=fn)

        # imm1 should have been replaced, so both its uri and content
        # should be different.
        d.addCallback(lambda ignored:
            self.do_cli("get", "tahoe:test2/imm1"))
        d.addCallback(lambda (rc, out, err):
            self.failUnlessEqual(out, "imm1" * 1000))
        d.addCallback(lambda ignored:
            self.do_cli("ls", "--json", "tahoe:test2/imm1"))
        d.addCallback(_process_file_json, fn="imm1")

        # imm3 should have been created.
        d.addCallback(lambda ignored:
            self.do_cli("get", "tahoe:test2/imm3"))
        d.addCallback(lambda (rc, out, err):
            self.failUnlessEqual(out, "imm3" * 1000))

        # imm2 should be exactly as we left it, since our newly-copied
        # directory didn't contain an imm2 entry.
        d.addCallback(lambda ignored:
            self.do_cli("get", "tahoe:test2/imm2"))
        d.addCallback(lambda (rc, out, err):
            self.failUnlessEqual(out, imm_test_txt_contents))
        d.addCallback(lambda ignored:
            self.do_cli("ls", "--json", "tahoe:test2/imm2"))
        def _process_imm2_json((rc, out, err)):
            self.failUnlessEqual(rc, 0)
            filetype, data = simplejson.loads(out)
            self.failUnlessEqual(filetype, "filenode")
            self.failIf(data['mutable'])
            self.failUnlessIn("ro_uri", data)
            self.failUnlessEqual(to_str(data["ro_uri"]), self.childuris["imm2"])
        d.addCallback(_process_imm2_json)
        return d

    def test_cp_overwrite_readonly_mutable_file(self):
        # tahoe cp should print an error when asked to overwrite a
        # mutable file that it can't overwrite.
        self.basedir = "cli/Cp/overwrite_readonly_mutable_file"
        self.set_up_grid()

        # This is our initial file. We'll link its readcap into the
        # tahoe: alias.
        test_file_path = os.path.join(self.basedir, "test_file.txt")
        test_file_contents = "This is a test file."
        fileutil.write(test_file_path, test_file_contents)

        # This is our replacement file. We'll try and fail to upload it
        # over the readcap that we linked into the tahoe: alias.
        replacement_file_path = os.path.join(self.basedir, "replacement.txt")
        replacement_file_contents = "These are new contents."
        fileutil.write(replacement_file_path, replacement_file_contents)

        d = self.do_cli("create-alias", "tahoe:")
        d.addCallback(lambda ignored:
            self.do_cli("put", "--mutable", test_file_path))
        def _get_test_uri((rc, out, err)):
            self.failUnlessEqual(rc, 0)
            # this should be a write uri
            self._test_write_uri = out
        d.addCallback(_get_test_uri)
        d.addCallback(lambda ignored:
            self.do_cli("ls", "--json", self._test_write_uri))
        def _process_test_json((rc, out, err)):
            self.failUnlessEqual(rc, 0)
            filetype, data = simplejson.loads(out)

            self.failUnlessEqual(filetype, "filenode")
            self.failUnless(data['mutable'])
            self.failUnlessIn("ro_uri", data)
            self._test_read_uri = to_str(data["ro_uri"])
        d.addCallback(_process_test_json)
        # Now we'll link the readonly URI into the tahoe: alias.
        d.addCallback(lambda ignored:
            self.do_cli("ln", self._test_read_uri, "tahoe:test_file.txt"))
        d.addCallback(lambda (rc, out, err):
            self.failUnlessEqual(rc, 0))
        # Let's grab the json of that to make sure that we did it right.
        d.addCallback(lambda ignored:
            self.do_cli("ls", "--json", "tahoe:"))
        def _process_tahoe_json((rc, out, err)):
            self.failUnlessEqual(rc, 0)

            filetype, data = simplejson.loads(out)
            self.failUnlessEqual(filetype, "dirnode")
            self.failUnlessIn("children", data)
            kiddata = data['children']

            self.failUnlessIn("test_file.txt", kiddata)
            testtype, testdata = kiddata['test_file.txt']
            self.failUnlessEqual(testtype, "filenode")
            self.failUnless(testdata['mutable'])
            self.failUnlessIn("ro_uri", testdata)
            self.failUnlessEqual(to_str(testdata["ro_uri"]), self._test_read_uri)
            self.failIfIn("rw_uri", testdata)
        d.addCallback(_process_tahoe_json)
        # Okay, now we're going to try uploading another mutable file in
        # place of that one. We should get an error.
        d.addCallback(lambda ignored:
            self.do_cli("cp", replacement_file_path, "tahoe:test_file.txt"))
        def _check_error_message((rc, out, err)):
            self.failUnlessEqual(rc, 1)
            self.failUnlessIn("replace or update requested with read-only cap", err)
        d.addCallback(_check_error_message)
        # Make extra sure that that didn't work.
        d.addCallback(lambda ignored:
            self.do_cli("get", "tahoe:test_file.txt"))
        d.addCallback(lambda (rc, out, err):
            self.failUnlessEqual(out, test_file_contents))
        d.addCallback(lambda ignored:
            self.do_cli("get", self._test_read_uri))
        d.addCallback(lambda (rc, out, err):
            self.failUnlessEqual(out, test_file_contents))
        # Now we'll do it without an explicit destination.
        d.addCallback(lambda ignored:
            self.do_cli("cp", test_file_path, "tahoe:"))
        d.addCallback(_check_error_message)
        d.addCallback(lambda ignored:
            self.do_cli("get", "tahoe:test_file.txt"))
        d.addCallback(lambda (rc, out, err):
            self.failUnlessEqual(out, test_file_contents))
        d.addCallback(lambda ignored:
            self.do_cli("get", self._test_read_uri))
        d.addCallback(lambda (rc, out, err):
            self.failUnlessEqual(out, test_file_contents))
        # Now we'll link a readonly file into a subdirectory.
        d.addCallback(lambda ignored:
            self.do_cli("mkdir", "tahoe:testdir"))
        d.addCallback(lambda (rc, out, err):
            self.failUnlessEqual(rc, 0))
        d.addCallback(lambda ignored:
            self.do_cli("ln", self._test_read_uri, "tahoe:test/file2.txt"))
        d.addCallback(lambda (rc, out, err):
            self.failUnlessEqual(rc, 0))

        test_dir_path = os.path.join(self.basedir, "test")
        fileutil.make_dirs(test_dir_path)
        for f in ("file1.txt", "file2.txt"):
            fileutil.write(os.path.join(test_dir_path, f), f * 10000)

        d.addCallback(lambda ignored:
            self.do_cli("cp", "-r", test_dir_path, "tahoe:test"))
        d.addCallback(_check_error_message)
        d.addCallback(lambda ignored:
            self.do_cli("ls", "--json", "tahoe:test"))
        def _got_testdir_json((rc, out, err)):
            self.failUnlessEqual(rc, 0)

            filetype, data = simplejson.loads(out)
            self.failUnlessEqual(filetype, "dirnode")

            self.failUnlessIn("children", data)
            childdata = data['children']

            self.failUnlessIn("file2.txt", childdata)
            file2type, file2data = childdata['file2.txt']
            self.failUnlessEqual(file2type, "filenode")
            self.failUnless(file2data['mutable'])
            self.failUnlessIn("ro_uri", file2data)
            self.failUnlessEqual(to_str(file2data["ro_uri"]), self._test_read_uri)
            self.failIfIn("rw_uri", file2data)
        d.addCallback(_got_testdir_json)
        return d

    def test_cp_verbose(self):
        self.basedir = "cli/Cp/cp_verbose"
        self.set_up_grid()

        # Write two test files, which we'll copy to the grid.
        test1_path = os.path.join(self.basedir, "test1")
        test2_path = os.path.join(self.basedir, "test2")
        fileutil.write(test1_path, "test1")
        fileutil.write(test2_path, "test2")

        d = self.do_cli("create-alias", "tahoe")
        d.addCallback(lambda ign:
            self.do_cli("cp", "--verbose", test1_path, test2_path, "tahoe:"))
        def _check(res):
            (rc, out, err) = res
            self.failUnlessEqual(rc, 0, str(res))
            self.failUnlessIn("Success: files copied", out, str(res))
            self.failUnlessEqual(err, """\
attaching sources to targets, 2 files / 0 dirs in root
targets assigned, 1 dirs, 2 files
starting copy, 2 files, 1 directories
1/2 files, 0/1 directories
2/2 files, 0/1 directories
1/1 directories
""", str(res))
        d.addCallback(_check)
        return d


class Backup(GridTestMixin, CLITestMixin, StallMixin, unittest.TestCase):

    def writeto(self, path, data):
        full_path = os.path.join(self.basedir, "home", path)
        fileutil.make_dirs(os.path.dirname(full_path))
        fileutil.write(full_path, data)

    def count_output(self, out):
        mo = re.search(r"(\d)+ files uploaded \((\d+) reused\), "
                        "(\d)+ files skipped, "
                        "(\d+) directories created \((\d+) reused\), "
                        "(\d+) directories skipped", out)
        return [int(s) for s in mo.groups()]

    def count_output2(self, out):
        mo = re.search(r"(\d)+ files checked, (\d+) directories checked", out)
        return [int(s) for s in mo.groups()]

    def test_backup(self):
        self.basedir = "cli/Backup/backup"
        self.set_up_grid()

        # is the backupdb available? If so, we test that a second backup does
        # not create new directories.
        hush = StringIO()
        bdb = backupdb.get_backupdb(os.path.join(self.basedir, "dbtest"),
                                    hush)
        self.failUnless(bdb)

        # create a small local directory with a couple of files
        source = os.path.join(self.basedir, "home")
        fileutil.make_dirs(os.path.join(source, "empty"))
        self.writeto("parent/subdir/foo.txt", "foo")
        self.writeto("parent/subdir/bar.txt", "bar\n" * 1000)
        self.writeto("parent/blah.txt", "blah")

        def do_backup(verbose=False):
            cmd = ["backup"]
            if verbose:
                cmd.append("--verbose")
            cmd.append(source)
            cmd.append("tahoe:backups")
            return self.do_cli(*cmd)

        d = self.do_cli("create-alias", "tahoe")

        d.addCallback(lambda res: do_backup())
        def _check0((rc, out, err)):
            self.failUnlessReallyEqual(err, "")
            self.failUnlessReallyEqual(rc, 0)
            fu, fr, fs, dc, dr, ds = self.count_output(out)
            # foo.txt, bar.txt, blah.txt
            self.failUnlessReallyEqual(fu, 3)
            self.failUnlessReallyEqual(fr, 0)
            self.failUnlessReallyEqual(fs, 0)
            # empty, home, home/parent, home/parent/subdir
            self.failUnlessReallyEqual(dc, 4)
            self.failUnlessReallyEqual(dr, 0)
            self.failUnlessReallyEqual(ds, 0)
        d.addCallback(_check0)

        d.addCallback(lambda res: self.do_cli("ls", "--uri", "tahoe:backups"))
        def _check1((rc, out, err)):
            self.failUnlessReallyEqual(err, "")
            self.failUnlessReallyEqual(rc, 0)
            lines = out.split("\n")
            children = dict([line.split() for line in lines if line])
            latest_uri = children["Latest"]
            self.failUnless(latest_uri.startswith("URI:DIR2-CHK:"), latest_uri)
            childnames = children.keys()
            self.failUnlessReallyEqual(sorted(childnames), ["Archives", "Latest"])
        d.addCallback(_check1)
        d.addCallback(lambda res: self.do_cli("ls", "tahoe:backups/Latest"))
        def _check2((rc, out, err)):
            self.failUnlessReallyEqual(err, "")
            self.failUnlessReallyEqual(rc, 0)
            self.failUnlessReallyEqual(sorted(out.split()), ["empty", "parent"])
        d.addCallback(_check2)
        d.addCallback(lambda res: self.do_cli("ls", "tahoe:backups/Latest/empty"))
        def _check2a((rc, out, err)):
            self.failUnlessReallyEqual(err, "")
            self.failUnlessReallyEqual(rc, 0)
            self.failUnlessReallyEqual(out.strip(), "")
        d.addCallback(_check2a)
        d.addCallback(lambda res: self.do_cli("get", "tahoe:backups/Latest/parent/subdir/foo.txt"))
        def _check3((rc, out, err)):
            self.failUnlessReallyEqual(err, "")
            self.failUnlessReallyEqual(rc, 0)
            self.failUnlessReallyEqual(out, "foo")
        d.addCallback(_check3)
        d.addCallback(lambda res: self.do_cli("ls", "tahoe:backups/Archives"))
        def _check4((rc, out, err)):
            self.failUnlessReallyEqual(err, "")
            self.failUnlessReallyEqual(rc, 0)
            self.old_archives = out.split()
            self.failUnlessReallyEqual(len(self.old_archives), 1)
        d.addCallback(_check4)


        d.addCallback(self.stall, 1.1)
        d.addCallback(lambda res: do_backup())
        def _check4a((rc, out, err)):
            # second backup should reuse everything, if the backupdb is
            # available
            self.failUnlessReallyEqual(err, "")
            self.failUnlessReallyEqual(rc, 0)
            fu, fr, fs, dc, dr, ds = self.count_output(out)
            # foo.txt, bar.txt, blah.txt
            self.failUnlessReallyEqual(fu, 0)
            self.failUnlessReallyEqual(fr, 3)
            self.failUnlessReallyEqual(fs, 0)
            # empty, home, home/parent, home/parent/subdir
            self.failUnlessReallyEqual(dc, 0)
            self.failUnlessReallyEqual(dr, 4)
            self.failUnlessReallyEqual(ds, 0)
        d.addCallback(_check4a)

        # sneak into the backupdb, crank back the "last checked"
        # timestamp to force a check on all files
        def _reset_last_checked(res):
            dbfile = os.path.join(self.get_clientdir(),
                                  "private", "backupdb.sqlite")
            self.failUnless(os.path.exists(dbfile), dbfile)
            bdb = backupdb.get_backupdb(dbfile)
            bdb.cursor.execute("UPDATE last_upload SET last_checked=0")
            bdb.cursor.execute("UPDATE directories SET last_checked=0")
            bdb.connection.commit()

        d.addCallback(_reset_last_checked)

        d.addCallback(self.stall, 1.1)
        d.addCallback(lambda res: do_backup(verbose=True))
        def _check4b((rc, out, err)):
            # we should check all files, and re-use all of them. None of
            # the directories should have been changed, so we should
            # re-use all of them too.
            self.failUnlessReallyEqual(err, "")
            self.failUnlessReallyEqual(rc, 0)
            fu, fr, fs, dc, dr, ds = self.count_output(out)
            fchecked, dchecked = self.count_output2(out)
            self.failUnlessReallyEqual(fchecked, 3)
            self.failUnlessReallyEqual(fu, 0)
            self.failUnlessReallyEqual(fr, 3)
            self.failUnlessReallyEqual(fs, 0)
            self.failUnlessReallyEqual(dchecked, 4)
            self.failUnlessReallyEqual(dc, 0)
            self.failUnlessReallyEqual(dr, 4)
            self.failUnlessReallyEqual(ds, 0)
        d.addCallback(_check4b)

        d.addCallback(lambda res: self.do_cli("ls", "tahoe:backups/Archives"))
        def _check5((rc, out, err)):
            self.failUnlessReallyEqual(err, "")
            self.failUnlessReallyEqual(rc, 0)
            self.new_archives = out.split()
            self.failUnlessReallyEqual(len(self.new_archives), 3, out)
            # the original backup should still be the oldest (i.e. sorts
            # alphabetically towards the beginning)
            self.failUnlessReallyEqual(sorted(self.new_archives)[0],
                                 self.old_archives[0])
        d.addCallback(_check5)

        d.addCallback(self.stall, 1.1)
        def _modify(res):
            self.writeto("parent/subdir/foo.txt", "FOOF!")
            # and turn a file into a directory
            os.unlink(os.path.join(source, "parent/blah.txt"))
            os.mkdir(os.path.join(source, "parent/blah.txt"))
            self.writeto("parent/blah.txt/surprise file", "surprise")
            self.writeto("parent/blah.txt/surprisedir/subfile", "surprise")
            # turn a directory into a file
            os.rmdir(os.path.join(source, "empty"))
            self.writeto("empty", "imagine nothing being here")
            return do_backup()
        d.addCallback(_modify)
        def _check5a((rc, out, err)):
            # second backup should reuse bar.txt (if backupdb is available),
            # and upload the rest. None of the directories can be reused.
            self.failUnlessReallyEqual(err, "")
            self.failUnlessReallyEqual(rc, 0)
            fu, fr, fs, dc, dr, ds = self.count_output(out)
            # new foo.txt, surprise file, subfile, empty
            self.failUnlessReallyEqual(fu, 4)
            # old bar.txt
            self.failUnlessReallyEqual(fr, 1)
            self.failUnlessReallyEqual(fs, 0)
            # home, parent, subdir, blah.txt, surprisedir
            self.failUnlessReallyEqual(dc, 5)
            self.failUnlessReallyEqual(dr, 0)
            self.failUnlessReallyEqual(ds, 0)
        d.addCallback(_check5a)
        d.addCallback(lambda res: self.do_cli("ls", "tahoe:backups/Archives"))
        def _check6((rc, out, err)):
            self.failUnlessReallyEqual(err, "")
            self.failUnlessReallyEqual(rc, 0)
            self.new_archives = out.split()
            self.failUnlessReallyEqual(len(self.new_archives), 4)
            self.failUnlessReallyEqual(sorted(self.new_archives)[0],
                                 self.old_archives[0])
        d.addCallback(_check6)
        d.addCallback(lambda res: self.do_cli("get", "tahoe:backups/Latest/parent/subdir/foo.txt"))
        def _check7((rc, out, err)):
            self.failUnlessReallyEqual(err, "")
            self.failUnlessReallyEqual(rc, 0)
            self.failUnlessReallyEqual(out, "FOOF!")
            # the old snapshot should not be modified
            return self.do_cli("get", "tahoe:backups/Archives/%s/parent/subdir/foo.txt" % self.old_archives[0])
        d.addCallback(_check7)
        def _check8((rc, out, err)):
            self.failUnlessReallyEqual(err, "")
            self.failUnlessReallyEqual(rc, 0)
            self.failUnlessReallyEqual(out, "foo")
        d.addCallback(_check8)

        return d

    # on our old dapper buildslave, this test takes a long time (usually
    # 130s), so we have to bump up the default 120s timeout. The create-alias
    # and initial backup alone take 60s, probably because of the handful of
    # dirnodes being created (RSA key generation). The backup between check4
    # and check4a takes 6s, as does the backup before check4b.
    test_backup.timeout = 3000

    def _check_filtering(self, filtered, all, included, excluded):
        filtered = set(filtered)
        all = set(all)
        included = set(included)
        excluded = set(excluded)
        self.failUnlessReallyEqual(filtered, included)
        self.failUnlessReallyEqual(all.difference(filtered), excluded)

    def test_exclude_options(self):
        root_listdir = (u'lib.a', u'_darcs', u'subdir', u'nice_doc.lyx')
        subdir_listdir = (u'another_doc.lyx', u'run_snake_run.py', u'CVS', u'.svn', u'_darcs')
        basedir = "cli/Backup/exclude_options"
        fileutil.make_dirs(basedir)
        nodeurl_path = os.path.join(basedir, 'node.url')
        fileutil.write(nodeurl_path, 'http://example.net:2357/')
        def parse(args): return parse_options(basedir, "backup", args)

        # test simple exclude
        backup_options = parse(['--exclude', '*lyx', 'from', 'to'])
        filtered = list(backup_options.filter_listdir(root_listdir))
        self._check_filtering(filtered, root_listdir, (u'lib.a', u'_darcs', u'subdir'),
                              (u'nice_doc.lyx',))
        # multiple exclude
        backup_options = parse(['--exclude', '*lyx', '--exclude', 'lib.?', 'from', 'to'])
        filtered = list(backup_options.filter_listdir(root_listdir))
        self._check_filtering(filtered, root_listdir, (u'_darcs', u'subdir'),
                              (u'nice_doc.lyx', u'lib.a'))
        # vcs metadata exclusion
        backup_options = parse(['--exclude-vcs', 'from', 'to'])
        filtered = list(backup_options.filter_listdir(subdir_listdir))
        self._check_filtering(filtered, subdir_listdir, (u'another_doc.lyx', u'run_snake_run.py',),
                              (u'CVS', u'.svn', u'_darcs'))
        # read exclude patterns from file
        exclusion_string = "_darcs\n*py\n.svn"
        excl_filepath = os.path.join(basedir, 'exclusion')
        fileutil.write(excl_filepath, exclusion_string)
        backup_options = parse(['--exclude-from', excl_filepath, 'from', 'to'])
        filtered = list(backup_options.filter_listdir(subdir_listdir))
        self._check_filtering(filtered, subdir_listdir, (u'another_doc.lyx', u'CVS'),
                              (u'.svn', u'_darcs', u'run_snake_run.py'))
        # test BackupConfigurationError
        self.failUnlessRaises(cli.BackupConfigurationError,
                              parse,
                              ['--exclude-from', excl_filepath + '.no', 'from', 'to'])

        # test that an iterator works too
        backup_options = parse(['--exclude', '*lyx', 'from', 'to'])
        filtered = list(backup_options.filter_listdir(iter(root_listdir)))
        self._check_filtering(filtered, root_listdir, (u'lib.a', u'_darcs', u'subdir'),
                              (u'nice_doc.lyx',))

    def test_exclude_options_unicode(self):
        nice_doc = u"nice_d\u00F8c.lyx"
        try:
            doc_pattern_arg = u"*d\u00F8c*".encode(get_io_encoding())
        except UnicodeEncodeError:
            raise unittest.SkipTest("A non-ASCII command argument could not be encoded on this platform.")

        root_listdir = (u'lib.a', u'_darcs', u'subdir', nice_doc)
        basedir = "cli/Backup/exclude_options_unicode"
        fileutil.make_dirs(basedir)
        nodeurl_path = os.path.join(basedir, 'node.url')
        fileutil.write(nodeurl_path, 'http://example.net:2357/')
        def parse(args): return parse_options(basedir, "backup", args)

        # test simple exclude
        backup_options = parse(['--exclude', doc_pattern_arg, 'from', 'to'])
        filtered = list(backup_options.filter_listdir(root_listdir))
        self._check_filtering(filtered, root_listdir, (u'lib.a', u'_darcs', u'subdir'),
                              (nice_doc,))
        # multiple exclude
        backup_options = parse(['--exclude', doc_pattern_arg, '--exclude', 'lib.?', 'from', 'to'])
        filtered = list(backup_options.filter_listdir(root_listdir))
        self._check_filtering(filtered, root_listdir, (u'_darcs', u'subdir'),
                             (nice_doc, u'lib.a'))
        # read exclude patterns from file
        exclusion_string = doc_pattern_arg + "\nlib.?"
        excl_filepath = os.path.join(basedir, 'exclusion')
        fileutil.write(excl_filepath, exclusion_string)
        backup_options = parse(['--exclude-from', excl_filepath, 'from', 'to'])
        filtered = list(backup_options.filter_listdir(root_listdir))
        self._check_filtering(filtered, root_listdir, (u'_darcs', u'subdir'),
                             (nice_doc, u'lib.a'))

        # test that an iterator works too
        backup_options = parse(['--exclude', doc_pattern_arg, 'from', 'to'])
        filtered = list(backup_options.filter_listdir(iter(root_listdir)))
        self._check_filtering(filtered, root_listdir, (u'lib.a', u'_darcs', u'subdir'),
                              (nice_doc,))

    @patch('__builtin__.file')
    def test_exclude_from_tilde_expansion(self, mock):
        basedir = "cli/Backup/exclude_from_tilde_expansion"
        fileutil.make_dirs(basedir)
        nodeurl_path = os.path.join(basedir, 'node.url')
        fileutil.write(nodeurl_path, 'http://example.net:2357/')
        def parse(args): return parse_options(basedir, "backup", args)

        # ensure that tilde expansion is performed on exclude-from argument
        exclude_file = u'~/.tahoe/excludes.dummy'

        mock.return_value = StringIO()
        parse(['--exclude-from', unicode_to_argv(exclude_file), 'from', 'to'])
        self.failUnlessIn(((abspath_expanduser_unicode(exclude_file),), {}), mock.call_args_list)

    def test_ignore_symlinks(self):
        if not hasattr(os, 'symlink'):
            raise unittest.SkipTest("Symlinks are not supported by Python on this platform.")

        self.basedir = os.path.dirname(self.mktemp())
        self.set_up_grid()

        source = os.path.join(self.basedir, "home")
        self.writeto("foo.txt", "foo")
        os.symlink(os.path.join(source, "foo.txt"), os.path.join(source, "foo2.txt"))

        d = self.do_cli("create-alias", "tahoe")
        d.addCallback(lambda res: self.do_cli("backup", "--verbose", source, "tahoe:test"))

        def _check((rc, out, err)):
            self.failUnlessReallyEqual(rc, 2)
            foo2 = os.path.join(source, "foo2.txt")
            self.failUnlessReallyEqual(err, "WARNING: cannot backup symlink '%s'\n" % foo2)

            fu, fr, fs, dc, dr, ds = self.count_output(out)
            # foo.txt
            self.failUnlessReallyEqual(fu, 1)
            self.failUnlessReallyEqual(fr, 0)
            # foo2.txt
            self.failUnlessReallyEqual(fs, 1)
            # home
            self.failUnlessReallyEqual(dc, 1)
            self.failUnlessReallyEqual(dr, 0)
            self.failUnlessReallyEqual(ds, 0)

        d.addCallback(_check)
        return d

    def test_ignore_unreadable_file(self):
        self.basedir = os.path.dirname(self.mktemp())
        self.set_up_grid()

        source = os.path.join(self.basedir, "home")
        self.writeto("foo.txt", "foo")
        os.chmod(os.path.join(source, "foo.txt"), 0000)

        d = self.do_cli("create-alias", "tahoe")
        d.addCallback(lambda res: self.do_cli("backup", source, "tahoe:test"))

        def _check((rc, out, err)):
            self.failUnlessReallyEqual(rc, 2)
            self.failUnlessReallyEqual(err, "WARNING: permission denied on file %s\n" % os.path.join(source, "foo.txt"))

            fu, fr, fs, dc, dr, ds = self.count_output(out)
            self.failUnlessReallyEqual(fu, 0)
            self.failUnlessReallyEqual(fr, 0)
            # foo.txt
            self.failUnlessReallyEqual(fs, 1)
            # home
            self.failUnlessReallyEqual(dc, 1)
            self.failUnlessReallyEqual(dr, 0)
            self.failUnlessReallyEqual(ds, 0)
        d.addCallback(_check)

        # This is necessary for the temp files to be correctly removed
        def _cleanup(self):
            os.chmod(os.path.join(source, "foo.txt"), 0644)
        d.addCallback(_cleanup)
        d.addErrback(_cleanup)

        return d

    def test_ignore_unreadable_directory(self):
        self.basedir = os.path.dirname(self.mktemp())
        self.set_up_grid()

        source = os.path.join(self.basedir, "home")
        os.mkdir(source)
        os.mkdir(os.path.join(source, "test"))
        os.chmod(os.path.join(source, "test"), 0000)

        d = self.do_cli("create-alias", "tahoe")
        d.addCallback(lambda res: self.do_cli("backup", source, "tahoe:test"))

        def _check((rc, out, err)):
            self.failUnlessReallyEqual(rc, 2)
            self.failUnlessReallyEqual(err, "WARNING: permission denied on directory %s\n" % os.path.join(source, "test"))

            fu, fr, fs, dc, dr, ds = self.count_output(out)
            self.failUnlessReallyEqual(fu, 0)
            self.failUnlessReallyEqual(fr, 0)
            self.failUnlessReallyEqual(fs, 0)
            # home, test
            self.failUnlessReallyEqual(dc, 2)
            self.failUnlessReallyEqual(dr, 0)
            # test
            self.failUnlessReallyEqual(ds, 1)
        d.addCallback(_check)

        # This is necessary for the temp files to be correctly removed
        def _cleanup(self):
            os.chmod(os.path.join(source, "test"), 0655)
        d.addCallback(_cleanup)
        d.addErrback(_cleanup)
        return d

    def test_backup_without_alias(self):
        # 'tahoe backup' should output a sensible error message when invoked
        # without an alias instead of a stack trace.
        self.basedir = os.path.dirname(self.mktemp())
        self.set_up_grid()
        source = os.path.join(self.basedir, "file1")
        d = self.do_cli('backup', source, source)
        def _check((rc, out, err)):
            self.failUnlessReallyEqual(rc, 1)
            self.failUnlessIn("error:", err)
            self.failUnlessReallyEqual(out, "")
        d.addCallback(_check)
        return d

    def test_backup_with_nonexistent_alias(self):
        # 'tahoe backup' should output a sensible error message when invoked
        # with a nonexistent alias.
        self.basedir = os.path.dirname(self.mktemp())
        self.set_up_grid()
        source = os.path.join(self.basedir, "file1")
        d = self.do_cli("backup", source, "nonexistent:" + source)
        def _check((rc, out, err)):
            self.failUnlessReallyEqual(rc, 1)
            self.failUnlessIn("error:", err)
            self.failUnlessIn("nonexistent", err)
            self.failUnlessReallyEqual(out, "")
        d.addCallback(_check)
        return d


class Check(GridTestMixin, CLITestMixin, unittest.TestCase):

    def test_check(self):
        self.basedir = "cli/Check/check"
        self.set_up_grid()
        c0 = self.g.clients[0]
        DATA = "data" * 100
        DATA_uploadable = MutableData(DATA)
        d = c0.create_mutable_file(DATA_uploadable)
        def _stash_uri(n):
            self.uri = n.get_uri()
        d.addCallback(_stash_uri)

        d.addCallback(lambda ign: self.do_cli("check", self.uri))
        def _check1((rc, out, err)):
            self.failUnlessReallyEqual(err, "")
            self.failUnlessReallyEqual(rc, 0)
            lines = out.splitlines()
            self.failUnless("Summary: Healthy" in lines, out)
            self.failUnless(" good-shares: 10 (encoding is 3-of-10)" in lines, out)
        d.addCallback(_check1)

        d.addCallback(lambda ign: self.do_cli("check", "--raw", self.uri))
        def _check2((rc, out, err)):
            self.failUnlessReallyEqual(err, "")
            self.failUnlessReallyEqual(rc, 0)
            data = simplejson.loads(out)
            self.failUnlessReallyEqual(to_str(data["summary"]), "Healthy")
            self.failUnlessReallyEqual(data["results"]["healthy"], True)
        d.addCallback(_check2)

        d.addCallback(lambda ign: c0.upload(upload.Data("literal", convergence="")))
        def _stash_lit_uri(n):
            self.lit_uri = n.get_uri()
        d.addCallback(_stash_lit_uri)

        d.addCallback(lambda ign: self.do_cli("check", self.lit_uri))
        def _check_lit((rc, out, err)):
            self.failUnlessReallyEqual(err, "")
            self.failUnlessReallyEqual(rc, 0)
            lines = out.splitlines()
            self.failUnless("Summary: Healthy (LIT)" in lines, out)
        d.addCallback(_check_lit)

        d.addCallback(lambda ign: self.do_cli("check", "--raw", self.lit_uri))
        def _check_lit_raw((rc, out, err)):
            self.failUnlessReallyEqual(err, "")
            self.failUnlessReallyEqual(rc, 0)
            data = simplejson.loads(out)
            self.failUnlessReallyEqual(data["results"]["healthy"], True)
        d.addCallback(_check_lit_raw)

        d.addCallback(lambda ign: c0.create_immutable_dirnode({}, convergence=""))
        def _stash_lit_dir_uri(n):
            self.lit_dir_uri = n.get_uri()
        d.addCallback(_stash_lit_dir_uri)

        d.addCallback(lambda ign: self.do_cli("check", self.lit_dir_uri))
        d.addCallback(_check_lit)

        d.addCallback(lambda ign: self.do_cli("check", "--raw", self.lit_uri))
        d.addCallback(_check_lit_raw)

        d.addCallback(lambda ign: self.find_uri_shares(self.uri))
        def _clobber_shares(shares):
            # delete one, corrupt a second
            self.failUnlessReallyEqual(len(shares), 10)
            fileutil.remove(shares[0][2])
            stdout = StringIO()
            sharefile = shares[1][2]
            storage_index = uri.from_string(self.uri).get_storage_index()
            self._corrupt_share_line = "  server %s, SI %s, shnum %d" % \
                                       (base32.b2a(shares[1][1]),
                                        base32.b2a(storage_index),
                                        shares[1][0])
            debug.do_corrupt_share(stdout, sharefile)
        d.addCallback(_clobber_shares)

        d.addCallback(lambda ign: self.do_cli("check", "--verify", self.uri))
        def _check3((rc, out, err)):
            self.failUnlessReallyEqual(err, "")
            self.failUnlessReallyEqual(rc, 0)
            lines = out.splitlines()
            summary = [l for l in lines if l.startswith("Summary")][0]
            self.failUnless("Summary: Unhealthy: 8 shares (enc 3-of-10)"
                            in summary, summary)
            self.failUnless(" good-shares: 8 (encoding is 3-of-10)" in lines, out)
            self.failUnless(" corrupt shares:" in lines, out)
            self.failUnless(self._corrupt_share_line in lines, out)
        d.addCallback(_check3)

        d.addCallback(lambda ign: self.do_cli("check", "--verify", "--raw", self.uri))
        def _check3_raw((rc, out, err)):
            self.failUnlessReallyEqual(err, "")
            self.failUnlessReallyEqual(rc, 0)
            data = simplejson.loads(out)
            self.failUnlessReallyEqual(data["results"]["healthy"], False)
            self.failUnlessIn("Unhealthy: 8 shares (enc 3-of-10)", data["summary"])
            self.failUnlessReallyEqual(data["results"]["count-shares-good"], 8)
            self.failUnlessReallyEqual(data["results"]["count-corrupt-shares"], 1)
            self.failUnlessIn("list-corrupt-shares", data["results"])
        d.addCallback(_check3_raw)

        d.addCallback(lambda ign:
                      self.do_cli("check", "--verify", "--repair", self.uri))
        def _check4((rc, out, err)):
            self.failUnlessReallyEqual(err, "")
            self.failUnlessReallyEqual(rc, 0)
            lines = out.splitlines()
            self.failUnless("Summary: not healthy" in lines, out)
            self.failUnless(" good-shares: 8 (encoding is 3-of-10)" in lines, out)
            self.failUnless(" corrupt shares:" in lines, out)
            self.failUnless(self._corrupt_share_line in lines, out)
            self.failUnless(" repair successful" in lines, out)
        d.addCallback(_check4)

        d.addCallback(lambda ign:
                      self.do_cli("check", "--verify", "--repair", self.uri))
        def _check5((rc, out, err)):
            self.failUnlessReallyEqual(err, "")
            self.failUnlessReallyEqual(rc, 0)
            lines = out.splitlines()
            self.failUnless("Summary: healthy" in lines, out)
            self.failUnless(" good-shares: 10 (encoding is 3-of-10)" in lines, out)
            self.failIf(" corrupt shares:" in lines, out)
        d.addCallback(_check5)

        return d

    def test_deep_check(self):
        self.basedir = "cli/Check/deep_check"
        self.set_up_grid()
        c0 = self.g.clients[0]
        self.uris = {}
        self.fileurls = {}
        DATA = "data" * 100
        quoted_good = quote_output(u"g\u00F6\u00F6d")

        d = c0.create_dirnode()
        def _stash_root_and_create_file(n):
            self.rootnode = n
            self.rooturi = n.get_uri()
            return n.add_file(u"g\u00F6\u00F6d", upload.Data(DATA, convergence=""))
        d.addCallback(_stash_root_and_create_file)
        def _stash_uri(fn, which):
            self.uris[which] = fn.get_uri()
            return fn
        d.addCallback(_stash_uri, u"g\u00F6\u00F6d")
        d.addCallback(lambda ign:
                      self.rootnode.add_file(u"small",
                                           upload.Data("literal",
                                                        convergence="")))
        d.addCallback(_stash_uri, "small")
        d.addCallback(lambda ign:
            c0.create_mutable_file(MutableData(DATA+"1")))
        d.addCallback(lambda fn: self.rootnode.set_node(u"mutable", fn))
        d.addCallback(_stash_uri, "mutable")

        d.addCallback(lambda ign: self.do_cli("deep-check", self.rooturi))
        def _check1((rc, out, err)):
            self.failUnlessReallyEqual(err, "")
            self.failUnlessReallyEqual(rc, 0)
            lines = out.splitlines()
            self.failUnless("done: 4 objects checked, 4 healthy, 0 unhealthy"
                            in lines, out)
        d.addCallback(_check1)

        # root
        # root/g\u00F6\u00F6d
        # root/small
        # root/mutable

        d.addCallback(lambda ign: self.do_cli("deep-check", "--verbose",
                                              self.rooturi))
        def _check2((rc, out, err)):
            self.failUnlessReallyEqual(err, "")
            self.failUnlessReallyEqual(rc, 0)
            lines = out.splitlines()
            self.failUnless("'<root>': Healthy" in lines, out)
            self.failUnless("'small': Healthy (LIT)" in lines, out)
            self.failUnless((quoted_good + ": Healthy") in lines, out)
            self.failUnless("'mutable': Healthy" in lines, out)
            self.failUnless("done: 4 objects checked, 4 healthy, 0 unhealthy"
                            in lines, out)
        d.addCallback(_check2)

        d.addCallback(lambda ign: self.do_cli("stats", self.rooturi))
        def _check_stats((rc, out, err)):
            self.failUnlessReallyEqual(err, "")
            self.failUnlessReallyEqual(rc, 0)
            lines = out.splitlines()
            self.failUnlessIn(" count-immutable-files: 1", lines)
            self.failUnlessIn("   count-mutable-files: 1", lines)
            self.failUnlessIn("   count-literal-files: 1", lines)
            self.failUnlessIn("     count-directories: 1", lines)
            self.failUnlessIn("  size-immutable-files: 400", lines)
            self.failUnlessIn("Size Histogram:", lines)
            self.failUnlessIn("   4-10   : 1    (10 B, 10 B)", lines)
            self.failUnlessIn(" 317-1000 : 1    (1000 B, 1000 B)", lines)
        d.addCallback(_check_stats)

        d.addCallback(lambda ign: self.find_uri_shares(self.uris[u"g\u00F6\u00F6d"]))
        def _clobber_shares(shares):
            self.failUnlessReallyEqual(len(shares), 10)
            fileutil.remove(shares[0][2])
        d.addCallback(_clobber_shares)

        d.addCallback(lambda ign: self.find_uri_shares(self.uris["mutable"]))
        def _clobber_mutable_shares(shares):
            stdout = StringIO()
            sharefile = shares[1][2]
            storage_index = uri.from_string(self.uris["mutable"]).get_storage_index()
            self._corrupt_share_line = " corrupt: server %s, SI %s, shnum %d" % \
                                       (base32.b2a(shares[1][1]),
                                        base32.b2a(storage_index),
                                        shares[1][0])
            debug.do_corrupt_share(stdout, sharefile)
        d.addCallback(_clobber_mutable_shares)

        # root
        # root/g\u00F6\u00F6d  [9 shares]
        # root/small
        # root/mutable [1 corrupt share]

        d.addCallback(lambda ign:
                      self.do_cli("deep-check", "--verbose", self.rooturi))
        def _check3((rc, out, err)):
            self.failUnlessReallyEqual(err, "")
            self.failUnlessReallyEqual(rc, 0)
            lines = out.splitlines()
            self.failUnless("'<root>': Healthy" in lines, out)
            self.failUnless("'small': Healthy (LIT)" in lines, out)
            self.failUnless("'mutable': Healthy" in lines, out) # needs verifier
            self.failUnless((quoted_good + ": Not Healthy: 9 shares (enc 3-of-10)") in lines, out)
            self.failIf(self._corrupt_share_line in lines, out)
            self.failUnless("done: 4 objects checked, 3 healthy, 1 unhealthy"
                            in lines, out)
        d.addCallback(_check3)

        d.addCallback(lambda ign:
                      self.do_cli("deep-check", "--verbose", "--verify",
                                  self.rooturi))
        def _check4((rc, out, err)):
            self.failUnlessReallyEqual(err, "")
            self.failUnlessReallyEqual(rc, 0)
            lines = out.splitlines()
            self.failUnless("'<root>': Healthy" in lines, out)
            self.failUnless("'small': Healthy (LIT)" in lines, out)
            mutable = [l for l in lines if l.startswith("'mutable'")][0]
            self.failUnless(mutable.startswith("'mutable': Unhealthy: 9 shares (enc 3-of-10)"),
                            mutable)
            self.failUnless(self._corrupt_share_line in lines, out)
            self.failUnless((quoted_good + ": Not Healthy: 9 shares (enc 3-of-10)") in lines, out)
            self.failUnless("done: 4 objects checked, 2 healthy, 2 unhealthy"
                            in lines, out)
        d.addCallback(_check4)

        d.addCallback(lambda ign:
                      self.do_cli("deep-check", "--raw",
                                  self.rooturi))
        def _check5((rc, out, err)):
            self.failUnlessReallyEqual(err, "")
            self.failUnlessReallyEqual(rc, 0)
            lines = out.splitlines()
            units = [simplejson.loads(line) for line in lines]
            # root, small, g\u00F6\u00F6d, mutable,  stats
            self.failUnlessReallyEqual(len(units), 4+1)
        d.addCallback(_check5)

        d.addCallback(lambda ign:
                      self.do_cli("deep-check",
                                  "--verbose", "--verify", "--repair",
                                  self.rooturi))
        def _check6((rc, out, err)):
            self.failUnlessReallyEqual(err, "")
            self.failUnlessReallyEqual(rc, 0)
            lines = out.splitlines()
            self.failUnless("'<root>': healthy" in lines, out)
            self.failUnless("'small': healthy" in lines, out)
            self.failUnless("'mutable': not healthy" in lines, out)
            self.failUnless(self._corrupt_share_line in lines, out)
            self.failUnless((quoted_good + ": not healthy") in lines, out)
            self.failUnless("done: 4 objects checked" in lines, out)
            self.failUnless(" pre-repair: 2 healthy, 2 unhealthy" in lines, out)
            self.failUnless(" 2 repairs attempted, 2 successful, 0 failed"
                            in lines, out)
            self.failUnless(" post-repair: 4 healthy, 0 unhealthy" in lines,out)
        d.addCallback(_check6)

        # now add a subdir, and a file below that, then make the subdir
        # unrecoverable

        d.addCallback(lambda ign: self.rootnode.create_subdirectory(u"subdir"))
        d.addCallback(_stash_uri, "subdir")
        d.addCallback(lambda fn:
                      fn.add_file(u"subfile", upload.Data(DATA+"2", "")))
        d.addCallback(lambda ign:
                      self.delete_shares_numbered(self.uris["subdir"],
                                                  range(10)))

        # root
        # rootg\u00F6\u00F6d/
        # root/small
        # root/mutable
        # root/subdir [unrecoverable: 0 shares]
        # root/subfile

        d.addCallback(lambda ign: self.do_cli("manifest", self.rooturi))
        def _manifest_failed((rc, out, err)):
            self.failIfEqual(rc, 0)
            self.failUnlessIn("ERROR: UnrecoverableFileError", err)
            # the fatal directory should still show up, as the last line
            self.failUnlessIn(" subdir\n", out)
        d.addCallback(_manifest_failed)

        d.addCallback(lambda ign: self.do_cli("deep-check", self.rooturi))
        def _deep_check_failed((rc, out, err)):
            self.failIfEqual(rc, 0)
            self.failUnlessIn("ERROR: UnrecoverableFileError", err)
            # we want to make sure that the error indication is the last
            # thing that gets emitted
            self.failIf("done:" in out, out)
        d.addCallback(_deep_check_failed)

        # this test is disabled until the deep-repair response to an
        # unrepairable directory is fixed. The failure-to-repair should not
        # throw an exception, but the failure-to-traverse that follows
        # should throw UnrecoverableFileError.

        #d.addCallback(lambda ign:
        #              self.do_cli("deep-check", "--repair", self.rooturi))
        #def _deep_check_repair_failed((rc, out, err)):
        #    self.failIfEqual(rc, 0)
        #    print err
        #    self.failUnlessIn("ERROR: UnrecoverableFileError", err)
        #    self.failIf("done:" in out, out)
        #d.addCallback(_deep_check_repair_failed)

        return d

    def test_check_without_alias(self):
        # 'tahoe check' should output a sensible error message if it needs to
        # find the default alias and can't
        self.basedir = "cli/Check/check_without_alias"
        self.set_up_grid()
        d = self.do_cli("check")
        def _check((rc, out, err)):
            self.failUnlessReallyEqual(rc, 1)
            self.failUnlessIn("error:", err)
            self.failUnlessReallyEqual(out, "")
        d.addCallback(_check)
        d.addCallback(lambda ign: self.do_cli("deep-check"))
        d.addCallback(_check)
        return d

    def test_check_with_nonexistent_alias(self):
        # 'tahoe check' should output a sensible error message if it needs to
        # find an alias and can't.
        self.basedir = "cli/Check/check_with_nonexistent_alias"
        self.set_up_grid()
        d = self.do_cli("check", "nonexistent:")
        def _check((rc, out, err)):
            self.failUnlessReallyEqual(rc, 1)
            self.failUnlessIn("error:", err)
            self.failUnlessIn("nonexistent", err)
            self.failUnlessReallyEqual(out, "")
        d.addCallback(_check)
        return d

    def test_check_with_multiple_aliases(self):
        self.basedir = "cli/Check/check_with_multiple_aliases"
        self.set_up_grid()
        self.uriList = []
        c0 = self.g.clients[0]
        d = c0.create_dirnode()
        def _stash_uri(n):
            self.uriList.append(n.get_uri())
        d.addCallback(_stash_uri)
        d = c0.create_dirnode()
        d.addCallback(_stash_uri)

        d.addCallback(lambda ign: self.do_cli("check", self.uriList[0], self.uriList[1]))
        def _check((rc, out, err)):
            self.failUnlessReallyEqual(rc, 0)
            self.failUnlessReallyEqual(err, "")
            #Ensure healthy appears for each uri
            self.failUnlessIn("Healthy", out[:len(out)/2])
            self.failUnlessIn("Healthy", out[len(out)/2:])
        d.addCallback(_check)

        d.addCallback(lambda ign: self.do_cli("check", self.uriList[0], "nonexistent:"))
        def _check2((rc, out, err)):
            self.failUnlessReallyEqual(rc, 1)
            self.failUnlessIn("Healthy", out)
            self.failUnlessIn("error:", err)
            self.failUnlessIn("nonexistent", err)
        d.addCallback(_check2)
        return d


class Errors(GridTestMixin, CLITestMixin, unittest.TestCase):
    def test_get(self):
        self.basedir = "cli/Errors/get"
        self.set_up_grid()
        c0 = self.g.clients[0]
        self.fileurls = {}
        DATA = "data" * 100
        d = c0.upload(upload.Data(DATA, convergence=""))
        def _stash_bad(ur):
            self.uri_1share = ur.get_uri()
            self.delete_shares_numbered(ur.get_uri(), range(1,10))
        d.addCallback(_stash_bad)

        # the download is abandoned as soon as it's clear that we won't get
        # enough shares. The one remaining share might be in either the
        # COMPLETE or the PENDING state.
        in_complete_msg = "ran out of shares: complete=sh0 pending= overdue= unused= need 3"
        in_pending_msg = "ran out of shares: complete= pending=Share(sh0-on-fob7vqgd) overdue= unused= need 3"

        d.addCallback(lambda ign: self.do_cli("get", self.uri_1share))
        def _check1((rc, out, err)):
            self.failIfEqual(rc, 0)
            self.failUnless("410 Gone" in err, err)
            self.failUnlessIn("NotEnoughSharesError: ", err)
            self.failUnless(in_complete_msg in err or in_pending_msg in err,
                            err)
        d.addCallback(_check1)

        targetf = os.path.join(self.basedir, "output")
        d.addCallback(lambda ign: self.do_cli("get", self.uri_1share, targetf))
        def _check2((rc, out, err)):
            self.failIfEqual(rc, 0)
            self.failUnless("410 Gone" in err, err)
            self.failUnlessIn("NotEnoughSharesError: ", err)
            self.failUnless(in_complete_msg in err or in_pending_msg in err,
                            err)
            self.failIf(os.path.exists(targetf))
        d.addCallback(_check2)

        return d

    def test_broken_socket(self):
        # When the http connection breaks (such as when node.url is overwritten
        # by a confused user), a user friendly error message should be printed.
        self.basedir = "cli/Errors/test_broken_socket"
        self.set_up_grid()

        # Simulate a connection error
        def _socket_error(*args, **kwargs):
            raise socket_error('test error')
        self.patch(allmydata.scripts.common_http.httplib.HTTPConnection,
                   "endheaders", _socket_error)

        d = self.do_cli("mkdir")
        def _check_invalid((rc,stdout,stderr)):
            self.failIfEqual(rc, 0)
            self.failUnlessIn("Error trying to connect to http://127.0.0.1", stderr)
        d.addCallback(_check_invalid)
        return d


class Get(GridTestMixin, CLITestMixin, unittest.TestCase):
    def test_get_without_alias(self):
        # 'tahoe get' should output a useful error message when invoked
        # without an explicit alias and when the default 'tahoe' alias
        # hasn't been created yet.
        self.basedir = "cli/Get/get_without_alias"
        self.set_up_grid()
        d = self.do_cli('get', 'file')
        def _check((rc, out, err)):
            self.failUnlessReallyEqual(rc, 1)
            self.failUnlessIn("error:", err)
            self.failUnlessReallyEqual(out, "")
        d.addCallback(_check)
        return d

    def test_get_with_nonexistent_alias(self):
        # 'tahoe get' should output a useful error message when invoked with
        # an explicit alias that doesn't exist.
        self.basedir = "cli/Get/get_with_nonexistent_alias"
        self.set_up_grid()
        d = self.do_cli("get", "nonexistent:file")
        def _check((rc, out, err)):
            self.failUnlessReallyEqual(rc, 1)
            self.failUnlessIn("error:", err)
            self.failUnlessIn("nonexistent", err)
            self.failUnlessReallyEqual(out, "")
        d.addCallback(_check)
        return d


class Manifest(GridTestMixin, CLITestMixin, unittest.TestCase):
    def test_manifest_without_alias(self):
        # 'tahoe manifest' should output a useful error message when invoked
        # without an explicit alias when the default 'tahoe' alias is
        # missing.
        self.basedir = "cli/Manifest/manifest_without_alias"
        self.set_up_grid()
        d = self.do_cli("manifest")
        def _check((rc, out, err)):
            self.failUnlessReallyEqual(rc, 1)
            self.failUnlessIn("error:", err)
            self.failUnlessReallyEqual(out, "")
        d.addCallback(_check)
        return d

    def test_manifest_with_nonexistent_alias(self):
        # 'tahoe manifest' should output a useful error message when invoked
        # with an explicit alias that doesn't exist.
        self.basedir = "cli/Manifest/manifest_with_nonexistent_alias"
        self.set_up_grid()
        d = self.do_cli("manifest", "nonexistent:")
        def _check((rc, out, err)):
            self.failUnlessReallyEqual(rc, 1)
            self.failUnlessIn("error:", err)
            self.failUnlessIn("nonexistent", err)
            self.failUnlessReallyEqual(out, "")
        d.addCallback(_check)
        return d


=======
>>>>>>> 01b09f3b
class Mkdir(GridTestMixin, CLITestMixin, unittest.TestCase):
    def test_mkdir(self):
        self.basedir = os.path.dirname(self.mktemp())
        self.set_up_grid()

        d = self.do_cli("create-alias", "tahoe")
        d.addCallback(lambda res: self.do_cli("mkdir", "test"))
        def _check((rc, out, err)):
            self.failUnlessReallyEqual(rc, 0)
            self.failUnlessReallyEqual(err, "")
            self.failUnlessIn("URI:", out)
        d.addCallback(_check)

        return d

    def test_mkdir_mutable_type(self):
        self.basedir = os.path.dirname(self.mktemp())
        self.set_up_grid()
        d = self.do_cli("create-alias", "tahoe")
        def _check((rc, out, err), st):
            self.failUnlessReallyEqual(rc, 0)
            self.failUnlessReallyEqual(err, "")
            self.failUnlessIn(st, out)
            return out
        def _mkdir(ign, mutable_type, uri_prefix, dirname):
            d2 = self.do_cli("mkdir", "--format="+mutable_type, dirname)
            d2.addCallback(_check, uri_prefix)
            def _stash_filecap(cap):
                u = uri.from_string(cap)
                fn_uri = u.get_filenode_cap()
                self._filecap = fn_uri.to_string()
            d2.addCallback(_stash_filecap)
            d2.addCallback(lambda ign: self.do_cli("ls", "--json", dirname))
            d2.addCallback(_check, uri_prefix)
            d2.addCallback(lambda ign: self.do_cli("ls", "--json", self._filecap))
            d2.addCallback(_check, '"format": "%s"' % (mutable_type.upper(),))
            return d2

        d.addCallback(_mkdir, "sdmf", "URI:DIR2", "tahoe:foo")
        d.addCallback(_mkdir, "SDMF", "URI:DIR2", "tahoe:foo2")
        d.addCallback(_mkdir, "mdmf", "URI:DIR2-MDMF", "tahoe:bar")
        d.addCallback(_mkdir, "MDMF", "URI:DIR2-MDMF", "tahoe:bar2")
        return d

    def test_mkdir_mutable_type_unlinked(self):
        self.basedir = os.path.dirname(self.mktemp())
        self.set_up_grid()
        d = self.do_cli("mkdir", "--format=SDMF")
        def _check((rc, out, err), st):
            self.failUnlessReallyEqual(rc, 0)
            self.failUnlessReallyEqual(err, "")
            self.failUnlessIn(st, out)
            return out
        d.addCallback(_check, "URI:DIR2")
        def _stash_dircap(cap):
            self._dircap = cap
            # Now we're going to feed the cap into uri.from_string...
            u = uri.from_string(cap)
            # ...grab the underlying filenode uri.
            fn_uri = u.get_filenode_cap()
            # ...and stash that.
            self._filecap = fn_uri.to_string()
        d.addCallback(_stash_dircap)
        d.addCallback(lambda res: self.do_cli("ls", "--json",
                                              self._filecap))
        d.addCallback(_check, '"format": "SDMF"')
        d.addCallback(lambda res: self.do_cli("mkdir", "--format=MDMF"))
        d.addCallback(_check, "URI:DIR2-MDMF")
        d.addCallback(_stash_dircap)
        d.addCallback(lambda res: self.do_cli("ls", "--json",
                                              self._filecap))
        d.addCallback(_check, '"format": "MDMF"')
        return d

    def test_mkdir_bad_mutable_type(self):
        o = cli.MakeDirectoryOptions()
        self.failUnlessRaises(usage.UsageError,
                              o.parseOptions,
                              ["--format=LDMF"])

    def test_mkdir_unicode(self):
        self.basedir = os.path.dirname(self.mktemp())
        self.set_up_grid()

        try:
            motorhead_arg = u"tahoe:Mot\u00F6rhead".encode(get_io_encoding())
        except UnicodeEncodeError:
            raise unittest.SkipTest("A non-ASCII command argument could not be encoded on this platform.")

        d = self.do_cli("create-alias", "tahoe")
        d.addCallback(lambda res: self.do_cli("mkdir", motorhead_arg))
        def _check((rc, out, err)):
            self.failUnlessReallyEqual(rc, 0)
            self.failUnlessReallyEqual(err, "")
            self.failUnlessIn("URI:", out)
        d.addCallback(_check)

        return d

    def test_mkdir_with_nonexistent_alias(self):
        # when invoked with an alias that doesn't exist, 'tahoe mkdir' should
        # output a sensible error message rather than a stack trace.
        self.basedir = "cli/Mkdir/mkdir_with_nonexistent_alias"
        self.set_up_grid()
        d = self.do_cli("mkdir", "havasu:")
        def _check((rc, out, err)):
            self.failUnlessReallyEqual(rc, 1)
            self.failUnlessIn("error:", err)
            self.failUnlessReallyEqual(out, "")
        d.addCallback(_check)
        return d


class Unlink(GridTestMixin, CLITestMixin, unittest.TestCase):
    command = "unlink"

    def _create_test_file(self):
        data = "puppies" * 1000
        path = os.path.join(self.basedir, "datafile")
        fileutil.write(path, data)
        self.datafile = path

    def test_unlink_without_alias(self):
        # 'tahoe unlink' should behave sensibly when invoked without an explicit
        # alias before the default 'tahoe' alias has been created.
        self.basedir = "cli/Unlink/%s_without_alias" % (self.command,)
        self.set_up_grid()
        d = self.do_cli(self.command, "afile")
        def _check((rc, out, err)):
            self.failUnlessReallyEqual(rc, 1)
            self.failUnlessIn("error:", err)
            self.failUnlessReallyEqual(out, "")
        d.addCallback(_check)

        d.addCallback(lambda ign: self.do_cli(self.command, "afile"))
        d.addCallback(_check)
        return d

    def test_unlink_with_nonexistent_alias(self):
        # 'tahoe unlink' should behave sensibly when invoked with an explicit
        # alias that doesn't exist.
        self.basedir = "cli/Unlink/%s_with_nonexistent_alias" % (self.command,)
        self.set_up_grid()
        d = self.do_cli(self.command, "nonexistent:afile")
        def _check((rc, out, err)):
            self.failUnlessReallyEqual(rc, 1)
            self.failUnlessIn("error:", err)
            self.failUnlessIn("nonexistent", err)
            self.failUnlessReallyEqual(out, "")
        d.addCallback(_check)

        d.addCallback(lambda ign: self.do_cli(self.command, "nonexistent:afile"))
        d.addCallback(_check)
        return d

    def test_unlink_without_path(self):
        # 'tahoe unlink' should give a sensible error message when invoked without a path.
        self.basedir = "cli/Unlink/%s_without_path" % (self.command,)
        self.set_up_grid()
        self._create_test_file()
        d = self.do_cli("create-alias", "tahoe")
        d.addCallback(lambda ign: self.do_cli("put", self.datafile, "tahoe:test"))
        def _do_unlink((rc, out, err)):
            self.failUnlessReallyEqual(rc, 0)
            self.failUnless(out.startswith("URI:"), out)
            return self.do_cli(self.command, out.strip('\n'))
        d.addCallback(_do_unlink)

        def _check((rc, out, err)):
            self.failUnlessReallyEqual(rc, 1)
            self.failUnlessIn("'tahoe %s'" % (self.command,), err)
            self.failUnlessIn("path must be given", err)
            self.failUnlessReallyEqual(out, "")
        d.addCallback(_check)
        return d


class Rm(Unlink):
    """Test that 'tahoe rm' behaves in the same way as 'tahoe unlink'."""
    command = "rm"


class Stats(GridTestMixin, CLITestMixin, unittest.TestCase):
    def test_empty_directory(self):
        self.basedir = "cli/Stats/empty_directory"
        self.set_up_grid()
        c0 = self.g.clients[0]
        self.fileurls = {}
        d = c0.create_dirnode()
        def _stash_root(n):
            self.rootnode = n
            self.rooturi = n.get_uri()
        d.addCallback(_stash_root)

        # make sure we can get stats on an empty directory too
        d.addCallback(lambda ign: self.do_cli("stats", self.rooturi))
        def _check_stats((rc, out, err)):
            self.failUnlessReallyEqual(err, "")
            self.failUnlessReallyEqual(rc, 0)
            lines = out.splitlines()
            self.failUnlessIn(" count-immutable-files: 0", lines)
            self.failUnlessIn("   count-mutable-files: 0", lines)
            self.failUnlessIn("   count-literal-files: 0", lines)
            self.failUnlessIn("     count-directories: 1", lines)
            self.failUnlessIn("  size-immutable-files: 0", lines)
            self.failIfIn("Size Histogram:", lines)
        d.addCallback(_check_stats)

        return d

    def test_stats_without_alias(self):
        # when invoked with no explicit alias and before the default 'tahoe'
        # alias is created, 'tahoe stats' should output an informative error
        # message, not a stack trace.
        self.basedir = "cli/Stats/stats_without_alias"
        self.set_up_grid()
        d = self.do_cli("stats")
        def _check((rc, out, err)):
            self.failUnlessReallyEqual(rc, 1)
            self.failUnlessIn("error:", err)
            self.failUnlessReallyEqual(out, "")
        d.addCallback(_check)
        return d

    def test_stats_with_nonexistent_alias(self):
        # when invoked with an explicit alias that doesn't exist,
        # 'tahoe stats' should output a useful error message.
        self.basedir = "cli/Stats/stats_with_nonexistent_alias"
        self.set_up_grid()
        d = self.do_cli("stats", "havasu:")
        def _check((rc, out, err)):
            self.failUnlessReallyEqual(rc, 1)
            self.failUnlessIn("error:", err)
            self.failUnlessReallyEqual(out, "")
        d.addCallback(_check)
        return d


class Webopen(GridTestMixin, CLITestMixin, unittest.TestCase):
    def test_webopen_with_nonexistent_alias(self):
        # when invoked with an alias that doesn't exist, 'tahoe webopen'
        # should output an informative error message instead of a stack
        # trace.
        self.basedir = "cli/Webopen/webopen_with_nonexistent_alias"
        self.set_up_grid()
        d = self.do_cli("webopen", "fake:")
        def _check((rc, out, err)):
            self.failUnlessReallyEqual(rc, 1)
            self.failUnlessIn("error:", err)
            self.failUnlessReallyEqual(out, "")
        d.addCallback(_check)
        return d

    def test_webopen(self):
        # TODO: replace with @patch that supports Deferreds.
        import webbrowser
        def call_webbrowser_open(url):
            self.failUnlessIn(self.alias_uri.replace(':', '%3A'), url)
            self.webbrowser_open_called = True
        def _cleanup(res):
            webbrowser.open = self.old_webbrowser_open
            return res

        self.old_webbrowser_open = webbrowser.open
        try:
            webbrowser.open = call_webbrowser_open

            self.basedir = "cli/Webopen/webopen"
            self.set_up_grid()
            d = self.do_cli("create-alias", "alias:")
            def _check_alias((rc, out, err)):
                self.failUnlessReallyEqual(rc, 0, repr((rc, out, err)))
                self.failUnlessIn("Alias 'alias' created", out)
                self.failUnlessReallyEqual(err, "")
                self.alias_uri = get_aliases(self.get_clientdir())["alias"]
            d.addCallback(_check_alias)
            d.addCallback(lambda res: self.do_cli("webopen", "alias:"))
            def _check_webopen((rc, out, err)):
                self.failUnlessReallyEqual(rc, 0, repr((rc, out, err)))
                self.failUnlessReallyEqual(out, "")
                self.failUnlessReallyEqual(err, "")
                self.failUnless(self.webbrowser_open_called)
            d.addCallback(_check_webopen)
            d.addBoth(_cleanup)
        except:
            _cleanup(None)
            raise
        return d

class Options(ReallyEqualMixin, unittest.TestCase):
    # this test case only looks at argument-processing and simple stuff.

    def parse(self, args, stdout=None):
        o = runner.Options()
        if stdout is not None:
            o.stdout = stdout
        o.parseOptions(args)
        while hasattr(o, "subOptions"):
            o = o.subOptions
        return o

    def test_list(self):
        fileutil.rm_dir("cli/test_options")
        fileutil.make_dirs("cli/test_options")
        fileutil.make_dirs("cli/test_options/private")
        fileutil.write("cli/test_options/node.url", "http://localhost:8080/\n")
        filenode_uri = uri.WriteableSSKFileURI(writekey="\x00"*16,
                                               fingerprint="\x00"*32)
        private_uri = uri.DirectoryURI(filenode_uri).to_string()
        fileutil.write("cli/test_options/private/root_dir.cap", private_uri + "\n")
        def parse2(args): return parse_options("cli/test_options", "ls", args)
        o = parse2([])
        self.failUnlessEqual(o['node-url'], "http://localhost:8080/")
        self.failUnlessEqual(o.aliases[DEFAULT_ALIAS], private_uri)
        self.failUnlessEqual(o.where, u"")

        o = parse2(["--node-url", "http://example.org:8111/"])
        self.failUnlessEqual(o['node-url'], "http://example.org:8111/")
        self.failUnlessEqual(o.aliases[DEFAULT_ALIAS], private_uri)
        self.failUnlessEqual(o.where, u"")

        # -u for --node-url used to clash with -u for --uri (tickets #1949 and #2137).
        o = parse2(["-u", "http://example.org:8111/"])
        self.failUnlessEqual(o['node-url'], "http://example.org:8111/")
        self.failUnlessEqual(o.aliases[DEFAULT_ALIAS], private_uri)
        self.failUnlessEqual(o.where, u"")
        self.failIf(o["uri"])

        o = parse2(["-u", "http://example.org:8111/", "--uri"])
        self.failUnlessEqual(o['node-url'], "http://example.org:8111/")
        self.failUnlessEqual(o.aliases[DEFAULT_ALIAS], private_uri)
        self.failUnlessEqual(o.where, u"")
        self.failUnless(o["uri"])

        o = parse2(["--dir-cap", "root"])
        self.failUnlessEqual(o['node-url'], "http://localhost:8080/")
        self.failUnlessEqual(o.aliases[DEFAULT_ALIAS], "root")
        self.failUnlessEqual(o.where, u"")

        other_filenode_uri = uri.WriteableSSKFileURI(writekey="\x11"*16,
                                                     fingerprint="\x11"*32)
        other_uri = uri.DirectoryURI(other_filenode_uri).to_string()
        o = parse2(["--dir-cap", other_uri])
        self.failUnlessEqual(o['node-url'], "http://localhost:8080/")
        self.failUnlessEqual(o.aliases[DEFAULT_ALIAS], other_uri)
        self.failUnlessEqual(o.where, u"")

        o = parse2(["--dir-cap", other_uri, "subdir"])
        self.failUnlessEqual(o['node-url'], "http://localhost:8080/")
        self.failUnlessEqual(o.aliases[DEFAULT_ALIAS], other_uri)
        self.failUnlessEqual(o.where, u"subdir")

        self.failUnlessRaises(usage.UsageError, parse2,
                              ["--node-url", "NOT-A-URL"])

        o = parse2(["--node-url", "http://localhost:8080"])
        self.failUnlessEqual(o["node-url"], "http://localhost:8080/")

        o = parse2(["--node-url", "https://localhost/"])
        self.failUnlessEqual(o["node-url"], "https://localhost/")

    def test_version(self):
        # "tahoe --version" dumps text to stdout and exits
        stdout = StringIO()
        self.failUnlessRaises(SystemExit, self.parse, ["--version"], stdout)
        self.failUnlessIn(allmydata.__appname__ + ":", stdout.getvalue())
        # but "tahoe SUBCOMMAND --version" should be rejected
        self.failUnlessRaises(usage.UsageError, self.parse,
                              ["start", "--version"])
        self.failUnlessRaises(usage.UsageError, self.parse,
                              ["start", "--version-and-path"])

    def test_quiet(self):
        # accepted as an overall option, but not on subcommands
        o = self.parse(["--quiet", "start"])
        self.failUnless(o.parent["quiet"])
        self.failUnlessRaises(usage.UsageError, self.parse,
                              ["start", "--quiet"])

    def test_basedir(self):
        # accept a --node-directory option before the verb, or a --basedir
        # option after, or a basedir argument after, but none in the wrong
        # place, and not more than one of the three.
        o = self.parse(["start"])
        self.failUnlessReallyEqual(o["basedir"], os.path.join(fileutil.abspath_expanduser_unicode(u"~"),
                                                              u".tahoe"))
        o = self.parse(["start", "here"])
        self.failUnlessReallyEqual(o["basedir"], fileutil.abspath_expanduser_unicode(u"here"))
        o = self.parse(["start", "--basedir", "there"])
        self.failUnlessReallyEqual(o["basedir"], fileutil.abspath_expanduser_unicode(u"there"))
        o = self.parse(["--node-directory", "there", "start"])
        self.failUnlessReallyEqual(o["basedir"], fileutil.abspath_expanduser_unicode(u"there"))

        o = self.parse(["start", "here", "--nodaemon"])
        self.failUnlessReallyEqual(o["basedir"], fileutil.abspath_expanduser_unicode(u"here"))

        self.failUnlessRaises(usage.UsageError, self.parse,
                              ["--basedir", "there", "start"])
        self.failUnlessRaises(usage.UsageError, self.parse,
                              ["start", "--node-directory", "there"])

        self.failUnlessRaises(usage.UsageError, self.parse,
                              ["--node-directory=there",
                               "start", "--basedir=here"])
        self.failUnlessRaises(usage.UsageError, self.parse,
                              ["start", "--basedir=here", "anywhere"])
        self.failUnlessRaises(usage.UsageError, self.parse,
                              ["--node-directory=there",
                               "start", "anywhere"])
        self.failUnlessRaises(usage.UsageError, self.parse,
                              ["--node-directory=there",
                               "start", "--basedir=here", "anywhere"])

        self.failUnlessRaises(usage.UsageError, self.parse,
                              ["--node-directory=there", "start", "--nodaemon"])
        self.failUnlessRaises(usage.UsageError, self.parse,
                              ["start", "--basedir=here", "--nodaemon"])<|MERGE_RESOLUTION|>--- conflicted
+++ resolved
@@ -17,10 +17,10 @@
 from pycryptopp.publickey import ed25519
 
 # Test that the scripts can be imported.
-from allmydata.scripts import create_node, admin, debug, keygen, startstop_node, \
+from allmydata.scripts import admin, create_node, debug, keygen, startstop_node, \
     tahoe_add_alias, tahoe_backup, tahoe_check, tahoe_cp, tahoe_get, tahoe_ls, \
     tahoe_manifest, tahoe_mkdir, tahoe_mv, tahoe_put, tahoe_unlink, tahoe_webopen
-_hush_pyflakes = [create_node, admin, debug, keygen, startstop_node,
+_hush_pyflakes = [admin, create_node, debug, keygen, startstop_node,
     tahoe_add_alias, tahoe_backup, tahoe_check, tahoe_cp, tahoe_get, tahoe_ls,
     tahoe_manifest, tahoe_mkdir, tahoe_mv, tahoe_put, tahoe_unlink, tahoe_webopen]
 
@@ -109,6 +109,10 @@
         self.failUnless("k/N: 25/100" in output, output)
         self.failUnless("storage index: hdis5iaveku6lnlaiccydyid7q" in output, output)
 
+        output = self._dump_cap("--client-secret", "5s33nk3qpvnj2fw3z4mnm2y6fa",
+                                u.to_string())
+        self.failUnless("client renewal secret: znxmki5zdibb5qlt46xbdvk2t55j7hibejq3i5ijyurkr6m6jkhq" in output, output)
+
         output = self._dump_cap(u.get_verify_cap().to_string())
         self.failIf("key: " in output, output)
         self.failUnless("UEB hash: nf3nimquen7aeqm36ekgxomalstenpkvsdmf6fplj7swdatbv5oa" in output, output)
@@ -143,8 +147,31 @@
         self.failUnless("storage index: nt4fwemuw7flestsezvo2eveke" in output, output)
         self.failUnless("fingerprint: 737p57x6737p57x6737p57x6737p57x6737p57x6737p57x6737a" in output, output)
 
-        output = self._dump_cap("--nodeid", "tqc35esocrvejvg4mablt6aowg6tl43j", u.to_string())
+        output = self._dump_cap("--client-secret", "5s33nk3qpvnj2fw3z4mnm2y6fa",
+                                u.to_string())
+        self.failUnless("file renewal secret: arpszxzc2t6kb4okkg7sp765xgkni5z7caavj7lta73vmtymjlxq" in output, output)
+
+        fileutil.make_dirs("cli/test_dump_cap/private")
+        fileutil.write("cli/test_dump_cap/private/secret", "5s33nk3qpvnj2fw3z4mnm2y6fa\n")
+        output = self._dump_cap("--client-dir", "cli/test_dump_cap",
+                                u.to_string())
+        self.failUnless("file renewal secret: arpszxzc2t6kb4okkg7sp765xgkni5z7caavj7lta73vmtymjlxq" in output, output)
+
+        output = self._dump_cap("--client-dir", "cli/test_dump_cap_BOGUS",
+                                u.to_string())
+        self.failIf("file renewal secret:" in output, output)
+
+        output = self._dump_cap("--nodeid", "tqc35esocrvejvg4mablt6aowg6tl43j",
+                                u.to_string())
         self.failUnless("write_enabler: mgcavriox2wlb5eer26unwy5cw56elh3sjweffckkmivvsxtaknq" in output, output)
+        self.failIf("file renewal secret:" in output, output)
+
+        output = self._dump_cap("--nodeid", "tqc35esocrvejvg4mablt6aowg6tl43j",
+                                "--client-secret", "5s33nk3qpvnj2fw3z4mnm2y6fa",
+                                u.to_string())
+        self.failUnless("write_enabler: mgcavriox2wlb5eer26unwy5cw56elh3sjweffckkmivvsxtaknq" in output, output)
+        self.failUnless("file renewal secret: arpszxzc2t6kb4okkg7sp765xgkni5z7caavj7lta73vmtymjlxq" in output, output)
+        self.failUnless("lease renewal secret: 7pjtaumrb7znzkkbvekkmuwpqfjyfyamznfz4bwwvmh4nw33lorq" in output, output)
 
         u = u.get_readonly()
         output = self._dump_cap(u.to_string())
@@ -171,8 +198,31 @@
         self.failUnless("storage index: nt4fwemuw7flestsezvo2eveke" in output, output)
         self.failUnless("fingerprint: 737p57x6737p57x6737p57x6737p57x6737p57x6737p57x6737a" in output, output)
 
-        output = self._dump_cap("--nodeid", "tqc35esocrvejvg4mablt6aowg6tl43j", u.to_string())
+        output = self._dump_cap("--client-secret", "5s33nk3qpvnj2fw3z4mnm2y6fa",
+                                u.to_string())
+        self.failUnless("file renewal secret: arpszxzc2t6kb4okkg7sp765xgkni5z7caavj7lta73vmtymjlxq" in output, output)
+
+        fileutil.make_dirs("cli/test_dump_cap/private")
+        fileutil.write("cli/test_dump_cap/private/secret", "5s33nk3qpvnj2fw3z4mnm2y6fa\n")
+        output = self._dump_cap("--client-dir", "cli/test_dump_cap",
+                                u.to_string())
+        self.failUnless("file renewal secret: arpszxzc2t6kb4okkg7sp765xgkni5z7caavj7lta73vmtymjlxq" in output, output)
+
+        output = self._dump_cap("--client-dir", "cli/test_dump_cap_BOGUS",
+                                u.to_string())
+        self.failIf("file renewal secret:" in output, output)
+
+        output = self._dump_cap("--nodeid", "tqc35esocrvejvg4mablt6aowg6tl43j",
+                                u.to_string())
         self.failUnless("write_enabler: mgcavriox2wlb5eer26unwy5cw56elh3sjweffckkmivvsxtaknq" in output, output)
+        self.failIf("file renewal secret:" in output, output)
+
+        output = self._dump_cap("--nodeid", "tqc35esocrvejvg4mablt6aowg6tl43j",
+                                "--client-secret", "5s33nk3qpvnj2fw3z4mnm2y6fa",
+                                u.to_string())
+        self.failUnless("write_enabler: mgcavriox2wlb5eer26unwy5cw56elh3sjweffckkmivvsxtaknq" in output, output)
+        self.failUnless("file renewal secret: arpszxzc2t6kb4okkg7sp765xgkni5z7caavj7lta73vmtymjlxq" in output, output)
+        self.failUnless("lease renewal secret: 7pjtaumrb7znzkkbvekkmuwpqfjyfyamznfz4bwwvmh4nw33lorq" in output, output)
 
         u = u.get_readonly()
         output = self._dump_cap(u.to_string())
@@ -209,6 +259,10 @@
         self.failUnless("k/N: 25/100" in output, output)
         self.failUnless("storage index: hdis5iaveku6lnlaiccydyid7q" in output, output)
 
+        output = self._dump_cap("--client-secret", "5s33nk3qpvnj2fw3z4mnm2y6fa",
+                                u.to_string())
+        self.failUnless("file renewal secret: csrvkjgomkyyyil5yo4yk5np37p6oa2ve2hg6xmk2dy7kaxsu6xq" in output, output)
+
         u = u.get_verify_cap()
         output = self._dump_cap(u.to_string())
         self.failUnless("CHK Directory Verifier URI:" in output, output)
@@ -233,8 +287,21 @@
                         output)
         self.failUnless("fingerprint: 737p57x6737p57x6737p57x6737p57x6737p57x6737p57x6737a" in output, output)
 
-        output = self._dump_cap("--nodeid", "tqc35esocrvejvg4mablt6aowg6tl43j", u.to_string())
+        output = self._dump_cap("--client-secret", "5s33nk3qpvnj2fw3z4mnm2y6fa",
+                                u.to_string())
+        self.failUnless("file renewal secret: arpszxzc2t6kb4okkg7sp765xgkni5z7caavj7lta73vmtymjlxq" in output, output)
+
+        output = self._dump_cap("--nodeid", "tqc35esocrvejvg4mablt6aowg6tl43j",
+                                u.to_string())
         self.failUnless("write_enabler: mgcavriox2wlb5eer26unwy5cw56elh3sjweffckkmivvsxtaknq" in output, output)
+        self.failIf("file renewal secret:" in output, output)
+
+        output = self._dump_cap("--nodeid", "tqc35esocrvejvg4mablt6aowg6tl43j",
+                                "--client-secret", "5s33nk3qpvnj2fw3z4mnm2y6fa",
+                                u.to_string())
+        self.failUnless("write_enabler: mgcavriox2wlb5eer26unwy5cw56elh3sjweffckkmivvsxtaknq" in output, output)
+        self.failUnless("file renewal secret: arpszxzc2t6kb4okkg7sp765xgkni5z7caavj7lta73vmtymjlxq" in output, output)
+        self.failUnless("lease renewal secret: 7pjtaumrb7znzkkbvekkmuwpqfjyfyamznfz4bwwvmh4nw33lorq" in output, output)
 
         u = u.get_readonly()
         output = self._dump_cap(u.to_string())
@@ -264,8 +331,21 @@
                         output)
         self.failUnless("fingerprint: 737p57x6737p57x6737p57x6737p57x6737p57x6737p57x6737a" in output, output)
 
-        output = self._dump_cap("--nodeid", "tqc35esocrvejvg4mablt6aowg6tl43j", u.to_string())
+        output = self._dump_cap("--client-secret", "5s33nk3qpvnj2fw3z4mnm2y6fa",
+                                u.to_string())
+        self.failUnless("file renewal secret: arpszxzc2t6kb4okkg7sp765xgkni5z7caavj7lta73vmtymjlxq" in output, output)
+
+        output = self._dump_cap("--nodeid", "tqc35esocrvejvg4mablt6aowg6tl43j",
+                                u.to_string())
         self.failUnless("write_enabler: mgcavriox2wlb5eer26unwy5cw56elh3sjweffckkmivvsxtaknq" in output, output)
+        self.failIf("file renewal secret:" in output, output)
+
+        output = self._dump_cap("--nodeid", "tqc35esocrvejvg4mablt6aowg6tl43j",
+                                "--client-secret", "5s33nk3qpvnj2fw3z4mnm2y6fa",
+                                u.to_string())
+        self.failUnless("write_enabler: mgcavriox2wlb5eer26unwy5cw56elh3sjweffckkmivvsxtaknq" in output, output)
+        self.failUnless("file renewal secret: arpszxzc2t6kb4okkg7sp765xgkni5z7caavj7lta73vmtymjlxq" in output, output)
+        self.failUnless("lease renewal secret: 7pjtaumrb7znzkkbvekkmuwpqfjyfyamznfz4bwwvmh4nw33lorq" in output, output)
 
         u = u.get_readonly()
         output = self._dump_cap(u.to_string())
@@ -619,228 +699,28 @@
 
         for (option, shortcut, oClass, desc) in options.subCommands:
             subhelp = str(oClass())
-<<<<<<< HEAD
-            self.failUnlessIn(" [global-opts] debug flogtool %s " % (option,), subhelp)
+            self.failUnlessIn(" [global-options] debug flogtool %s " % (option,), subhelp)
 
     def test_create_admin(self):
         help = str(admin.AdminCommand())
-        self.failUnlessIn(" [global-opts] admin SUBCOMMAND", help)
+        self.failUnlessIn(" [global-options] admin SUBCOMMAND", help)
 
     def test_create_admin_generate_keypair(self):
         help = str(admin.GenerateKeypairOptions())
-        self.failUnlessIn(" [global-opts] admin generate-keypair", help)
+        self.failUnlessIn(" [global-options] admin generate-keypair", help)
 
     def test_create_admin_derive_pubkey(self):
         help = str(admin.DerivePubkeyOptions())
-        self.failUnlessIn(" [global-opts] admin derive-pubkey", help)
+        self.failUnlessIn(" [global-options] admin derive-pubkey", help)
 
     def test_create_admin_create_container(self):
         help = str(admin.CreateContainerOptions())
-        self.failUnlessIn(" [global-opts] admin create-container [NODEDIR]", help)
+        self.failUnlessIn(" [global-options] admin create-container [NODEDIR]", help)
 
     def test_create_admin_ls_container(self):
         help = str(admin.ListContainerOptions())
-        self.failUnlessIn(" [global-opts] admin ls-container [NODEDIR]", help)
-
-
-class CreateAlias(GridTestMixin, CLITestMixin, unittest.TestCase):
-
-    def _test_webopen(self, args, expected_url):
-        o = runner.Options()
-        o.parseOptions(["--node-directory", self.get_clientdir(), "webopen"]
-                       + list(args))
-        urls = []
-        rc = cli.webopen(o, urls.append)
-        self.failUnlessReallyEqual(rc, 0)
-        self.failUnlessReallyEqual(len(urls), 1)
-        self.failUnlessReallyEqual(urls[0], expected_url)
-
-    def test_create(self):
-        self.basedir = "cli/CreateAlias/create"
-        self.set_up_grid()
-        aliasfile = os.path.join(self.get_clientdir(), "private", "aliases")
-
-        d = self.do_cli("create-alias", "tahoe")
-        def _done((rc,stdout,stderr)):
-            self.failUnless("Alias 'tahoe' created" in stdout)
-            self.failIf(stderr)
-            aliases = get_aliases(self.get_clientdir())
-            self.failUnless("tahoe" in aliases)
-            self.failUnless(aliases["tahoe"].startswith("URI:DIR2:"))
-        d.addCallback(_done)
-        d.addCallback(lambda res: self.do_cli("create-alias", "two:"))
-
-        def _stash_urls(res):
-            aliases = get_aliases(self.get_clientdir())
-            node_url_file = os.path.join(self.get_clientdir(), "node.url")
-            nodeurl = fileutil.read(node_url_file).strip()
-            self.welcome_url = nodeurl
-            uribase = nodeurl + "uri/"
-            self.tahoe_url = uribase + urllib.quote(aliases["tahoe"])
-            self.tahoe_subdir_url = self.tahoe_url + "/subdir"
-            self.two_url = uribase + urllib.quote(aliases["two"])
-            self.two_uri = aliases["two"]
-        d.addCallback(_stash_urls)
-
-        d.addCallback(lambda res: self.do_cli("create-alias", "two")) # dup
-        def _check_create_duplicate((rc,stdout,stderr)):
-            self.failIfEqual(rc, 0)
-            self.failUnless("Alias 'two' already exists!" in stderr)
-            aliases = get_aliases(self.get_clientdir())
-            self.failUnlessReallyEqual(aliases["two"], self.two_uri)
-        d.addCallback(_check_create_duplicate)
-
-        d.addCallback(lambda res: self.do_cli("add-alias", "added", self.two_uri))
-        def _check_add((rc,stdout,stderr)):
-            self.failUnlessReallyEqual(rc, 0)
-            self.failUnless("Alias 'added' added" in stdout)
-        d.addCallback(_check_add)
-
-        # check add-alias with a duplicate
-        d.addCallback(lambda res: self.do_cli("add-alias", "two", self.two_uri))
-        def _check_add_duplicate((rc,stdout,stderr)):
-            self.failIfEqual(rc, 0)
-            self.failUnless("Alias 'two' already exists!" in stderr)
-            aliases = get_aliases(self.get_clientdir())
-            self.failUnlessReallyEqual(aliases["two"], self.two_uri)
-        d.addCallback(_check_add_duplicate)
-
-        # check create-alias and add-alias with invalid aliases
-        def _check_invalid((rc,stdout,stderr)):
-            self.failIfEqual(rc, 0)
-            self.failUnlessIn("cannot contain", stderr)
-
-        for invalid in ['foo:bar', 'foo bar', 'foobar::']:
-            d.addCallback(lambda res, invalid=invalid: self.do_cli("create-alias", invalid))
-            d.addCallback(_check_invalid)
-            d.addCallback(lambda res, invalid=invalid: self.do_cli("add-alias", invalid, self.two_uri))
-            d.addCallback(_check_invalid)
-
-        def _test_urls(junk):
-            self._test_webopen([], self.welcome_url)
-            self._test_webopen(["/"], self.tahoe_url)
-            self._test_webopen(["tahoe:"], self.tahoe_url)
-            self._test_webopen(["tahoe:/"], self.tahoe_url)
-            self._test_webopen(["tahoe:subdir"], self.tahoe_subdir_url)
-            self._test_webopen(["-i", "tahoe:subdir"],
-                               self.tahoe_subdir_url+"?t=info")
-            self._test_webopen(["tahoe:subdir/"], self.tahoe_subdir_url + '/')
-            self._test_webopen(["tahoe:subdir/file"],
-                               self.tahoe_subdir_url + '/file')
-            self._test_webopen(["--info", "tahoe:subdir/file"],
-                               self.tahoe_subdir_url + '/file?t=info')
-            # if "file" is indeed a file, then the url produced by webopen in
-            # this case is disallowed by the webui. but by design, webopen
-            # passes through the mistake from the user to the resultant
-            # webopened url
-            self._test_webopen(["tahoe:subdir/file/"], self.tahoe_subdir_url + '/file/')
-            self._test_webopen(["two:"], self.two_url)
-        d.addCallback(_test_urls)
-
-        def _remove_trailing_newline_and_create_alias(ign):
-            # ticket #741 is about a manually-edited alias file (which
-            # doesn't end in a newline) being corrupted by a subsequent
-            # "tahoe create-alias"
-            old = fileutil.read(aliasfile)
-            fileutil.write(aliasfile, old.rstrip())
-            return self.do_cli("create-alias", "un-corrupted1")
-        d.addCallback(_remove_trailing_newline_and_create_alias)
-        def _check_not_corrupted1((rc,stdout,stderr)):
-            self.failUnless("Alias 'un-corrupted1' created" in stdout, stdout)
-            self.failIf(stderr)
-            # the old behavior was to simply append the new record, causing a
-            # line that looked like "NAME1: CAP1NAME2: CAP2". This won't look
-            # like a valid dircap, so get_aliases() will raise an exception.
-            aliases = get_aliases(self.get_clientdir())
-            self.failUnless("added" in aliases)
-            self.failUnless(aliases["added"].startswith("URI:DIR2:"))
-            # to be safe, let's confirm that we don't see "NAME2:" in CAP1.
-            # No chance of a false-negative, because the hyphen in
-            # "un-corrupted1" is not a valid base32 character.
-            self.failIfIn("un-corrupted1:", aliases["added"])
-            self.failUnless("un-corrupted1" in aliases)
-            self.failUnless(aliases["un-corrupted1"].startswith("URI:DIR2:"))
-        d.addCallback(_check_not_corrupted1)
-
-        def _remove_trailing_newline_and_add_alias(ign):
-            # same thing, but for "tahoe add-alias"
-            old = fileutil.read(aliasfile)
-            fileutil.write(aliasfile, old.rstrip())
-            return self.do_cli("add-alias", "un-corrupted2", self.two_uri)
-        d.addCallback(_remove_trailing_newline_and_add_alias)
-        def _check_not_corrupted((rc,stdout,stderr)):
-            self.failUnless("Alias 'un-corrupted2' added" in stdout, stdout)
-            self.failIf(stderr)
-            aliases = get_aliases(self.get_clientdir())
-            self.failUnless("un-corrupted1" in aliases)
-            self.failUnless(aliases["un-corrupted1"].startswith("URI:DIR2:"))
-            self.failIfIn("un-corrupted2:", aliases["un-corrupted1"])
-            self.failUnless("un-corrupted2" in aliases)
-            self.failUnless(aliases["un-corrupted2"].startswith("URI:DIR2:"))
-        d.addCallback(_check_not_corrupted)
-
-    def test_create_unicode(self):
-        self.basedir = "cli/CreateAlias/create_unicode"
-        self.set_up_grid()
-
-        try:
-            etudes_arg = u"\u00E9tudes".encode(get_io_encoding())
-            lumiere_arg = u"lumi\u00E8re.txt".encode(get_io_encoding())
-        except UnicodeEncodeError:
-            raise unittest.SkipTest("A non-ASCII command argument could not be encoded on this platform.")
-
-        d = self.do_cli("create-alias", etudes_arg)
-        def _check_create_unicode((rc, out, err)):
-            self.failUnlessReallyEqual(rc, 0)
-            self.failUnlessReallyEqual(err, "")
-            self.failUnlessIn("Alias %s created" % quote_output(u"\u00E9tudes"), out)
-
-            aliases = get_aliases(self.get_clientdir())
-            self.failUnless(aliases[u"\u00E9tudes"].startswith("URI:DIR2:"))
-        d.addCallback(_check_create_unicode)
-
-        d.addCallback(lambda res: self.do_cli("ls", etudes_arg + ":"))
-        def _check_ls1((rc, out, err)):
-            self.failUnlessReallyEqual(rc, 0)
-            self.failUnlessReallyEqual(err, "")
-            self.failUnlessReallyEqual(out, "")
-        d.addCallback(_check_ls1)
-
-        d.addCallback(lambda res: self.do_cli("put", "-", etudes_arg + ":uploaded.txt",
-                                              stdin="Blah blah blah"))
-
-        d.addCallback(lambda res: self.do_cli("ls", etudes_arg + ":"))
-        def _check_ls2((rc, out, err)):
-            self.failUnlessReallyEqual(rc, 0)
-            self.failUnlessReallyEqual(err, "")
-            self.failUnlessReallyEqual(out, "uploaded.txt\n")
-        d.addCallback(_check_ls2)
-
-        d.addCallback(lambda res: self.do_cli("get", etudes_arg + ":uploaded.txt"))
-        def _check_get((rc, out, err)):
-            self.failUnlessReallyEqual(rc, 0)
-            self.failUnlessReallyEqual(err, "")
-            self.failUnlessReallyEqual(out, "Blah blah blah")
-        d.addCallback(_check_get)
-
-        # Ensure that an Unicode filename in an Unicode alias works as expected
-        d.addCallback(lambda res: self.do_cli("put", "-", etudes_arg + ":" + lumiere_arg,
-                                              stdin="Let the sunshine In!"))
-
-        d.addCallback(lambda res: self.do_cli("get",
-                                              get_aliases(self.get_clientdir())[u"\u00E9tudes"] + "/" + lumiere_arg))
-        def _check_get2((rc, out, err)):
-            self.failUnlessReallyEqual(rc, 0)
-            self.failUnlessReallyEqual(err, "")
-            self.failUnlessReallyEqual(out, "Let the sunshine In!")
-        d.addCallback(_check_get2)
-
-        return d
-
-    # TODO: test list-aliases, including Unicode
-=======
-            self.failUnlessIn(" [global-options] debug flogtool %s " % (option,), subhelp)
->>>>>>> 01b09f3b
+        self.failUnlessIn(" [global-options] admin ls-container [NODEDIR]", help)
+
 
 
 class Ln(GridTestMixin, CLITestMixin, unittest.TestCase):
@@ -1062,1573 +942,6 @@
         return d
 
 
-<<<<<<< HEAD
-class Cp(GridTestMixin, CLITestMixin, unittest.TestCase):
-
-    def test_not_enough_args(self):
-        o = cli.CpOptions()
-        self.failUnlessRaises(usage.UsageError,
-                              o.parseOptions, ["onearg"])
-
-    def test_unicode_filename(self):
-        self.basedir = "cli/Cp/unicode_filename"
-
-        fn1 = os.path.join(unicode(self.basedir), u"\u00C4rtonwall")
-        try:
-            fn1_arg = fn1.encode(get_io_encoding())
-            artonwall_arg = u"\u00C4rtonwall".encode(get_io_encoding())
-        except UnicodeEncodeError:
-            raise unittest.SkipTest("A non-ASCII command argument could not be encoded on this platform.")
-
-        self.skip_if_cannot_represent_filename(fn1)
-
-        self.set_up_grid()
-
-        DATA1 = "unicode file content"
-        fileutil.write(fn1, DATA1)
-
-        fn2 = os.path.join(self.basedir, "Metallica")
-        DATA2 = "non-unicode file content"
-        fileutil.write(fn2, DATA2)
-
-        d = self.do_cli("create-alias", "tahoe")
-
-        d.addCallback(lambda res: self.do_cli("cp", fn1_arg, "tahoe:"))
-
-        d.addCallback(lambda res: self.do_cli("get", "tahoe:" + artonwall_arg))
-        d.addCallback(lambda (rc,out,err): self.failUnlessReallyEqual(out, DATA1))
-
-        d.addCallback(lambda res: self.do_cli("cp", fn2, "tahoe:"))
-
-        d.addCallback(lambda res: self.do_cli("get", "tahoe:Metallica"))
-        d.addCallback(lambda (rc,out,err): self.failUnlessReallyEqual(out, DATA2))
-
-        d.addCallback(lambda res: self.do_cli("ls", "tahoe:"))
-        def _check((rc, out, err)):
-            try:
-                unicode_to_output(u"\u00C4rtonwall")
-            except UnicodeEncodeError:
-                self.failUnlessReallyEqual(rc, 1)
-                self.failUnlessReallyEqual(out, "Metallica\n")
-                self.failUnlessIn(quote_output(u"\u00C4rtonwall"), err)
-                self.failUnlessIn("files whose names could not be converted", err)
-            else:
-                self.failUnlessReallyEqual(rc, 0)
-                self.failUnlessReallyEqual(out.decode(get_io_encoding()), u"Metallica\n\u00C4rtonwall\n")
-                self.failUnlessReallyEqual(err, "")
-        d.addCallback(_check)
-
-        return d
-
-    def test_dangling_symlink_vs_recursion(self):
-        if not hasattr(os, 'symlink'):
-            raise unittest.SkipTest("Symlinks are not supported by Python on this platform.")
-
-        # cp -r on a directory containing a dangling symlink shouldn't assert
-        self.basedir = "cli/Cp/dangling_symlink_vs_recursion"
-        self.set_up_grid()
-        dn = os.path.join(self.basedir, "dir")
-        os.mkdir(dn)
-        fn = os.path.join(dn, "Fakebandica")
-        ln = os.path.join(dn, "link")
-        os.symlink(fn, ln)
-
-        d = self.do_cli("create-alias", "tahoe")
-        d.addCallback(lambda res: self.do_cli("cp", "--recursive",
-                                              dn, "tahoe:"))
-        return d
-
-    def test_copy_using_filecap(self):
-        self.basedir = "cli/Cp/test_copy_using_filecap"
-        self.set_up_grid()
-        outdir = os.path.join(self.basedir, "outdir")
-        os.mkdir(outdir)
-        fn1 = os.path.join(self.basedir, "Metallica")
-        fn2 = os.path.join(outdir, "Not Metallica")
-        fn3 = os.path.join(outdir, "test2")
-        DATA1 = "puppies" * 10000
-        fileutil.write(fn1, DATA1)
-
-        d = self.do_cli("create-alias", "tahoe")
-        d.addCallback(lambda ign: self.do_cli("put", fn1))
-        def _put_file((rc, out, err)):
-            self.failUnlessReallyEqual(rc, 0)
-            self.failUnlessIn("200 OK", err)
-            # keep track of the filecap
-            self.filecap = out.strip()
-        d.addCallback(_put_file)
-
-        # Let's try copying this to the disk using the filecap
-        #  cp FILECAP filename
-        d.addCallback(lambda ign: self.do_cli("cp", self.filecap, fn2))
-        def _copy_file((rc, out, err)):
-            self.failUnlessReallyEqual(rc, 0)
-            results = fileutil.read(fn2)
-            self.failUnlessReallyEqual(results, DATA1)
-        d.addCallback(_copy_file)
-
-        # Test with ./ (see #761)
-        #  cp FILECAP localdir
-        d.addCallback(lambda ign: self.do_cli("cp", self.filecap, outdir))
-        def _resp((rc, out, err)):
-            self.failUnlessReallyEqual(rc, 1)
-            self.failUnlessIn("error: you must specify a destination filename",
-                              err)
-            self.failUnlessReallyEqual(out, "")
-        d.addCallback(_resp)
-
-        # Create a directory, linked at tahoe:test
-        d.addCallback(lambda ign: self.do_cli("mkdir", "tahoe:test"))
-        def _get_dir((rc, out, err)):
-            self.failUnlessReallyEqual(rc, 0)
-            self.dircap = out.strip()
-        d.addCallback(_get_dir)
-
-        # Upload a file to the directory
-        d.addCallback(lambda ign:
-                      self.do_cli("put", fn1, "tahoe:test/test_file"))
-        d.addCallback(lambda (rc, out, err): self.failUnlessReallyEqual(rc, 0))
-
-        #  cp DIRCAP/filename localdir
-        d.addCallback(lambda ign:
-                      self.do_cli("cp",  self.dircap + "/test_file", outdir))
-        def _get_resp((rc, out, err)):
-            self.failUnlessReallyEqual(rc, 0)
-            results = fileutil.read(os.path.join(outdir, "test_file"))
-            self.failUnlessReallyEqual(results, DATA1)
-        d.addCallback(_get_resp)
-
-        #  cp -r DIRCAP/filename filename2
-        d.addCallback(lambda ign:
-                      self.do_cli("cp",  self.dircap + "/test_file", fn3))
-        def _get_resp2((rc, out, err)):
-            self.failUnlessReallyEqual(rc, 0)
-            results = fileutil.read(fn3)
-            self.failUnlessReallyEqual(results, DATA1)
-        d.addCallback(_get_resp2)
-        #  cp --verbose filename3 dircap:test_file
-        d.addCallback(lambda ign:
-                      self.do_cli("cp", "--verbose", '--recursive', self.basedir, self.dircap))
-        def _test_for_wrong_indices((rc, out, err)):
-            self.failUnless('examining 1 of 1\n' in err)
-        d.addCallback(_test_for_wrong_indices)
-        return d
-
-    def test_cp_with_nonexistent_alias(self):
-        # when invoked with an alias or aliases that don't exist, 'tahoe cp'
-        # should output a sensible error message rather than a stack trace.
-        self.basedir = "cli/Cp/cp_with_nonexistent_alias"
-        self.set_up_grid()
-        d = self.do_cli("cp", "fake:file1", "fake:file2")
-        def _check((rc, out, err)):
-            self.failUnlessReallyEqual(rc, 1)
-            self.failUnlessIn("error:", err)
-        d.addCallback(_check)
-        # 'tahoe cp' actually processes the target argument first, so we need
-        # to check to make sure that validation extends to the source
-        # argument.
-        d.addCallback(lambda ign: self.do_cli("create-alias", "tahoe"))
-        d.addCallback(lambda ign: self.do_cli("cp", "fake:file1",
-                                              "tahoe:file2"))
-        d.addCallback(_check)
-        return d
-
-    def test_unicode_dirnames(self):
-        self.basedir = "cli/Cp/unicode_dirnames"
-
-        fn1 = os.path.join(unicode(self.basedir), u"\u00C4rtonwall")
-        try:
-            fn1_arg = fn1.encode(get_io_encoding())
-            del fn1_arg # hush pyflakes
-            artonwall_arg = u"\u00C4rtonwall".encode(get_io_encoding())
-        except UnicodeEncodeError:
-            raise unittest.SkipTest("A non-ASCII command argument could not be encoded on this platform.")
-
-        self.skip_if_cannot_represent_filename(fn1)
-
-        self.set_up_grid()
-
-        d = self.do_cli("create-alias", "tahoe")
-        d.addCallback(lambda res: self.do_cli("mkdir", "tahoe:test/" + artonwall_arg))
-        d.addCallback(lambda res: self.do_cli("cp", "-r", "tahoe:test", "tahoe:test2"))
-        d.addCallback(lambda res: self.do_cli("ls", "tahoe:test2"))
-        def _check((rc, out, err)):
-            try:
-                unicode_to_output(u"\u00C4rtonwall")
-            except UnicodeEncodeError:
-                self.failUnlessReallyEqual(rc, 1)
-                self.failUnlessReallyEqual(out, "")
-                self.failUnlessIn(quote_output(u"\u00C4rtonwall"), err)
-                self.failUnlessIn("files whose names could not be converted", err)
-            else:
-                self.failUnlessReallyEqual(rc, 0)
-                self.failUnlessReallyEqual(out.decode(get_io_encoding()), u"\u00C4rtonwall\n")
-                self.failUnlessReallyEqual(err, "")
-        d.addCallback(_check)
-
-        return d
-
-    def test_cp_replaces_mutable_file_contents(self):
-        self.basedir = "cli/Cp/cp_replaces_mutable_file_contents"
-        self.set_up_grid()
-
-        # Write a test file, which we'll copy to the grid.
-        test_txt_path = os.path.join(self.basedir, "test.txt")
-        test_txt_contents = "foo bar baz"
-        f = open(test_txt_path, "w")
-        f.write(test_txt_contents)
-        f.close()
-
-        d = self.do_cli("create-alias", "tahoe")
-        d.addCallback(lambda ignored:
-            self.do_cli("mkdir", "tahoe:test"))
-        # We have to use 'tahoe put' here because 'tahoe cp' doesn't
-        # know how to make mutable files at the destination.
-        d.addCallback(lambda ignored:
-            self.do_cli("put", "--mutable", test_txt_path, "tahoe:test/test.txt"))
-        d.addCallback(lambda ignored:
-            self.do_cli("get", "tahoe:test/test.txt"))
-        def _check((rc, out, err)):
-            self.failUnlessEqual(rc, 0)
-            self.failUnlessEqual(out, test_txt_contents)
-        d.addCallback(_check)
-
-        # We'll do ls --json to get the read uri and write uri for the
-        # file we've just uploaded.
-        d.addCallback(lambda ignored:
-            self.do_cli("ls", "--json", "tahoe:test/test.txt"))
-        def _get_test_txt_uris((rc, out, err)):
-            self.failUnlessEqual(rc, 0)
-            filetype, data = simplejson.loads(out)
-
-            self.failUnlessEqual(filetype, "filenode")
-            self.failUnless(data['mutable'])
-
-            self.failUnlessIn("rw_uri", data)
-            self.rw_uri = to_str(data["rw_uri"])
-            self.failUnlessIn("ro_uri", data)
-            self.ro_uri = to_str(data["ro_uri"])
-        d.addCallback(_get_test_txt_uris)
-
-        # Now make a new file to copy in place of test.txt.
-        new_txt_path = os.path.join(self.basedir, "new.txt")
-        new_txt_contents = "baz bar foo" * 100000
-        f = open(new_txt_path, "w")
-        f.write(new_txt_contents)
-        f.close()
-
-        # Copy the new file on top of the old file.
-        d.addCallback(lambda ignored:
-            self.do_cli("cp", new_txt_path, "tahoe:test/test.txt"))
-
-        # If we get test.txt now, we should see the new data.
-        d.addCallback(lambda ignored:
-            self.do_cli("get", "tahoe:test/test.txt"))
-        d.addCallback(lambda (rc, out, err):
-            self.failUnlessEqual(out, new_txt_contents))
-        # If we get the json of the new file, we should see that the old
-        # uri is there
-        d.addCallback(lambda ignored:
-            self.do_cli("ls", "--json", "tahoe:test/test.txt"))
-        def _check_json((rc, out, err)):
-            self.failUnlessEqual(rc, 0)
-            filetype, data = simplejson.loads(out)
-
-            self.failUnlessEqual(filetype, "filenode")
-            self.failUnless(data['mutable'])
-
-            self.failUnlessIn("ro_uri", data)
-            self.failUnlessEqual(to_str(data["ro_uri"]), self.ro_uri)
-            self.failUnlessIn("rw_uri", data)
-            self.failUnlessEqual(to_str(data["rw_uri"]), self.rw_uri)
-        d.addCallback(_check_json)
-
-        # and, finally, doing a GET directly on one of the old uris
-        # should give us the new contents.
-        d.addCallback(lambda ignored:
-            self.do_cli("get", self.rw_uri))
-        d.addCallback(lambda (rc, out, err):
-            self.failUnlessEqual(out, new_txt_contents))
-        # Now copy the old test.txt without an explicit destination
-        # file. tahoe cp will match it to the existing file and
-        # overwrite it appropriately.
-        d.addCallback(lambda ignored:
-            self.do_cli("cp", test_txt_path, "tahoe:test"))
-        d.addCallback(lambda ignored:
-            self.do_cli("get", "tahoe:test/test.txt"))
-        d.addCallback(lambda (rc, out, err):
-            self.failUnlessEqual(out, test_txt_contents))
-        d.addCallback(lambda ignored:
-            self.do_cli("ls", "--json", "tahoe:test/test.txt"))
-        d.addCallback(_check_json)
-        d.addCallback(lambda ignored:
-            self.do_cli("get", self.rw_uri))
-        d.addCallback(lambda (rc, out, err):
-            self.failUnlessEqual(out, test_txt_contents))
-
-        # Now we'll make a more complicated directory structure.
-        # test2/
-        # test2/mutable1
-        # test2/mutable2
-        # test2/imm1
-        # test2/imm2
-        imm_test_txt_path = os.path.join(self.basedir, "imm_test.txt")
-        imm_test_txt_contents = test_txt_contents * 10000
-        fileutil.write(imm_test_txt_path, imm_test_txt_contents)
-        d.addCallback(lambda ignored:
-            self.do_cli("mkdir", "tahoe:test2"))
-        d.addCallback(lambda ignored:
-            self.do_cli("put", "--mutable", new_txt_path,
-                        "tahoe:test2/mutable1"))
-        d.addCallback(lambda ignored:
-            self.do_cli("put", "--mutable", new_txt_path,
-                        "tahoe:test2/mutable2"))
-        d.addCallback(lambda ignored:
-            self.do_cli('put', new_txt_path, "tahoe:test2/imm1"))
-        d.addCallback(lambda ignored:
-            self.do_cli("put", imm_test_txt_path, "tahoe:test2/imm2"))
-        d.addCallback(lambda ignored:
-            self.do_cli("ls", "--json", "tahoe:test2"))
-        def _process_directory_json((rc, out, err)):
-            self.failUnlessEqual(rc, 0)
-
-            filetype, data = simplejson.loads(out)
-            self.failUnlessEqual(filetype, "dirnode")
-            self.failUnless(data['mutable'])
-            self.failUnlessIn("children", data)
-            children = data['children']
-
-            # Store the URIs for later use.
-            self.childuris = {}
-            for k in ["mutable1", "mutable2", "imm1", "imm2"]:
-                self.failUnlessIn(k, children)
-                childtype, childdata = children[k]
-                self.failUnlessEqual(childtype, "filenode")
-                if "mutable" in k:
-                    self.failUnless(childdata['mutable'])
-                    self.failUnlessIn("rw_uri", childdata)
-                    uri_key = "rw_uri"
-                else:
-                    self.failIf(childdata['mutable'])
-                    self.failUnlessIn("ro_uri", childdata)
-                    uri_key = "ro_uri"
-                self.childuris[k] = to_str(childdata[uri_key])
-        d.addCallback(_process_directory_json)
-        # Now build a local directory to copy into place, like the following:
-        # source1/
-        # source1/mutable1
-        # source1/mutable2
-        # source1/imm1
-        # source1/imm3
-        def _build_local_directory(ignored):
-            source1_path = os.path.join(self.basedir, "source1")
-            fileutil.make_dirs(source1_path)
-            for fn in ("mutable1", "mutable2", "imm1", "imm3"):
-                fileutil.write(os.path.join(source1_path, fn), fn * 1000)
-            self.source1_path = source1_path
-        d.addCallback(_build_local_directory)
-        d.addCallback(lambda ignored:
-            self.do_cli("cp", "-r", self.source1_path, "tahoe:test2"))
-
-        # We expect that mutable1 and mutable2 are overwritten in-place,
-        # so they'll retain their URIs but have different content.
-        def _process_file_json((rc, out, err), fn):
-            self.failUnlessEqual(rc, 0)
-            filetype, data = simplejson.loads(out)
-            self.failUnlessEqual(filetype, "filenode")
-
-            if "mutable" in fn:
-                self.failUnless(data['mutable'])
-                self.failUnlessIn("rw_uri", data)
-                self.failUnlessEqual(to_str(data["rw_uri"]), self.childuris[fn])
-            else:
-                self.failIf(data['mutable'])
-                self.failUnlessIn("ro_uri", data)
-                self.failIfEqual(to_str(data["ro_uri"]), self.childuris[fn])
-
-        for fn in ("mutable1", "mutable2"):
-            d.addCallback(lambda ignored, fn=fn:
-                self.do_cli("get", "tahoe:test2/%s" % fn))
-            d.addCallback(lambda (rc, out, err), fn=fn:
-                self.failUnlessEqual(out, fn * 1000))
-            d.addCallback(lambda ignored, fn=fn:
-                self.do_cli("ls", "--json", "tahoe:test2/%s" % fn))
-            d.addCallback(_process_file_json, fn=fn)
-
-        # imm1 should have been replaced, so both its uri and content
-        # should be different.
-        d.addCallback(lambda ignored:
-            self.do_cli("get", "tahoe:test2/imm1"))
-        d.addCallback(lambda (rc, out, err):
-            self.failUnlessEqual(out, "imm1" * 1000))
-        d.addCallback(lambda ignored:
-            self.do_cli("ls", "--json", "tahoe:test2/imm1"))
-        d.addCallback(_process_file_json, fn="imm1")
-
-        # imm3 should have been created.
-        d.addCallback(lambda ignored:
-            self.do_cli("get", "tahoe:test2/imm3"))
-        d.addCallback(lambda (rc, out, err):
-            self.failUnlessEqual(out, "imm3" * 1000))
-
-        # imm2 should be exactly as we left it, since our newly-copied
-        # directory didn't contain an imm2 entry.
-        d.addCallback(lambda ignored:
-            self.do_cli("get", "tahoe:test2/imm2"))
-        d.addCallback(lambda (rc, out, err):
-            self.failUnlessEqual(out, imm_test_txt_contents))
-        d.addCallback(lambda ignored:
-            self.do_cli("ls", "--json", "tahoe:test2/imm2"))
-        def _process_imm2_json((rc, out, err)):
-            self.failUnlessEqual(rc, 0)
-            filetype, data = simplejson.loads(out)
-            self.failUnlessEqual(filetype, "filenode")
-            self.failIf(data['mutable'])
-            self.failUnlessIn("ro_uri", data)
-            self.failUnlessEqual(to_str(data["ro_uri"]), self.childuris["imm2"])
-        d.addCallback(_process_imm2_json)
-        return d
-
-    def test_cp_overwrite_readonly_mutable_file(self):
-        # tahoe cp should print an error when asked to overwrite a
-        # mutable file that it can't overwrite.
-        self.basedir = "cli/Cp/overwrite_readonly_mutable_file"
-        self.set_up_grid()
-
-        # This is our initial file. We'll link its readcap into the
-        # tahoe: alias.
-        test_file_path = os.path.join(self.basedir, "test_file.txt")
-        test_file_contents = "This is a test file."
-        fileutil.write(test_file_path, test_file_contents)
-
-        # This is our replacement file. We'll try and fail to upload it
-        # over the readcap that we linked into the tahoe: alias.
-        replacement_file_path = os.path.join(self.basedir, "replacement.txt")
-        replacement_file_contents = "These are new contents."
-        fileutil.write(replacement_file_path, replacement_file_contents)
-
-        d = self.do_cli("create-alias", "tahoe:")
-        d.addCallback(lambda ignored:
-            self.do_cli("put", "--mutable", test_file_path))
-        def _get_test_uri((rc, out, err)):
-            self.failUnlessEqual(rc, 0)
-            # this should be a write uri
-            self._test_write_uri = out
-        d.addCallback(_get_test_uri)
-        d.addCallback(lambda ignored:
-            self.do_cli("ls", "--json", self._test_write_uri))
-        def _process_test_json((rc, out, err)):
-            self.failUnlessEqual(rc, 0)
-            filetype, data = simplejson.loads(out)
-
-            self.failUnlessEqual(filetype, "filenode")
-            self.failUnless(data['mutable'])
-            self.failUnlessIn("ro_uri", data)
-            self._test_read_uri = to_str(data["ro_uri"])
-        d.addCallback(_process_test_json)
-        # Now we'll link the readonly URI into the tahoe: alias.
-        d.addCallback(lambda ignored:
-            self.do_cli("ln", self._test_read_uri, "tahoe:test_file.txt"))
-        d.addCallback(lambda (rc, out, err):
-            self.failUnlessEqual(rc, 0))
-        # Let's grab the json of that to make sure that we did it right.
-        d.addCallback(lambda ignored:
-            self.do_cli("ls", "--json", "tahoe:"))
-        def _process_tahoe_json((rc, out, err)):
-            self.failUnlessEqual(rc, 0)
-
-            filetype, data = simplejson.loads(out)
-            self.failUnlessEqual(filetype, "dirnode")
-            self.failUnlessIn("children", data)
-            kiddata = data['children']
-
-            self.failUnlessIn("test_file.txt", kiddata)
-            testtype, testdata = kiddata['test_file.txt']
-            self.failUnlessEqual(testtype, "filenode")
-            self.failUnless(testdata['mutable'])
-            self.failUnlessIn("ro_uri", testdata)
-            self.failUnlessEqual(to_str(testdata["ro_uri"]), self._test_read_uri)
-            self.failIfIn("rw_uri", testdata)
-        d.addCallback(_process_tahoe_json)
-        # Okay, now we're going to try uploading another mutable file in
-        # place of that one. We should get an error.
-        d.addCallback(lambda ignored:
-            self.do_cli("cp", replacement_file_path, "tahoe:test_file.txt"))
-        def _check_error_message((rc, out, err)):
-            self.failUnlessEqual(rc, 1)
-            self.failUnlessIn("replace or update requested with read-only cap", err)
-        d.addCallback(_check_error_message)
-        # Make extra sure that that didn't work.
-        d.addCallback(lambda ignored:
-            self.do_cli("get", "tahoe:test_file.txt"))
-        d.addCallback(lambda (rc, out, err):
-            self.failUnlessEqual(out, test_file_contents))
-        d.addCallback(lambda ignored:
-            self.do_cli("get", self._test_read_uri))
-        d.addCallback(lambda (rc, out, err):
-            self.failUnlessEqual(out, test_file_contents))
-        # Now we'll do it without an explicit destination.
-        d.addCallback(lambda ignored:
-            self.do_cli("cp", test_file_path, "tahoe:"))
-        d.addCallback(_check_error_message)
-        d.addCallback(lambda ignored:
-            self.do_cli("get", "tahoe:test_file.txt"))
-        d.addCallback(lambda (rc, out, err):
-            self.failUnlessEqual(out, test_file_contents))
-        d.addCallback(lambda ignored:
-            self.do_cli("get", self._test_read_uri))
-        d.addCallback(lambda (rc, out, err):
-            self.failUnlessEqual(out, test_file_contents))
-        # Now we'll link a readonly file into a subdirectory.
-        d.addCallback(lambda ignored:
-            self.do_cli("mkdir", "tahoe:testdir"))
-        d.addCallback(lambda (rc, out, err):
-            self.failUnlessEqual(rc, 0))
-        d.addCallback(lambda ignored:
-            self.do_cli("ln", self._test_read_uri, "tahoe:test/file2.txt"))
-        d.addCallback(lambda (rc, out, err):
-            self.failUnlessEqual(rc, 0))
-
-        test_dir_path = os.path.join(self.basedir, "test")
-        fileutil.make_dirs(test_dir_path)
-        for f in ("file1.txt", "file2.txt"):
-            fileutil.write(os.path.join(test_dir_path, f), f * 10000)
-
-        d.addCallback(lambda ignored:
-            self.do_cli("cp", "-r", test_dir_path, "tahoe:test"))
-        d.addCallback(_check_error_message)
-        d.addCallback(lambda ignored:
-            self.do_cli("ls", "--json", "tahoe:test"))
-        def _got_testdir_json((rc, out, err)):
-            self.failUnlessEqual(rc, 0)
-
-            filetype, data = simplejson.loads(out)
-            self.failUnlessEqual(filetype, "dirnode")
-
-            self.failUnlessIn("children", data)
-            childdata = data['children']
-
-            self.failUnlessIn("file2.txt", childdata)
-            file2type, file2data = childdata['file2.txt']
-            self.failUnlessEqual(file2type, "filenode")
-            self.failUnless(file2data['mutable'])
-            self.failUnlessIn("ro_uri", file2data)
-            self.failUnlessEqual(to_str(file2data["ro_uri"]), self._test_read_uri)
-            self.failIfIn("rw_uri", file2data)
-        d.addCallback(_got_testdir_json)
-        return d
-
-    def test_cp_verbose(self):
-        self.basedir = "cli/Cp/cp_verbose"
-        self.set_up_grid()
-
-        # Write two test files, which we'll copy to the grid.
-        test1_path = os.path.join(self.basedir, "test1")
-        test2_path = os.path.join(self.basedir, "test2")
-        fileutil.write(test1_path, "test1")
-        fileutil.write(test2_path, "test2")
-
-        d = self.do_cli("create-alias", "tahoe")
-        d.addCallback(lambda ign:
-            self.do_cli("cp", "--verbose", test1_path, test2_path, "tahoe:"))
-        def _check(res):
-            (rc, out, err) = res
-            self.failUnlessEqual(rc, 0, str(res))
-            self.failUnlessIn("Success: files copied", out, str(res))
-            self.failUnlessEqual(err, """\
-attaching sources to targets, 2 files / 0 dirs in root
-targets assigned, 1 dirs, 2 files
-starting copy, 2 files, 1 directories
-1/2 files, 0/1 directories
-2/2 files, 0/1 directories
-1/1 directories
-""", str(res))
-        d.addCallback(_check)
-        return d
-
-
-class Backup(GridTestMixin, CLITestMixin, StallMixin, unittest.TestCase):
-
-    def writeto(self, path, data):
-        full_path = os.path.join(self.basedir, "home", path)
-        fileutil.make_dirs(os.path.dirname(full_path))
-        fileutil.write(full_path, data)
-
-    def count_output(self, out):
-        mo = re.search(r"(\d)+ files uploaded \((\d+) reused\), "
-                        "(\d)+ files skipped, "
-                        "(\d+) directories created \((\d+) reused\), "
-                        "(\d+) directories skipped", out)
-        return [int(s) for s in mo.groups()]
-
-    def count_output2(self, out):
-        mo = re.search(r"(\d)+ files checked, (\d+) directories checked", out)
-        return [int(s) for s in mo.groups()]
-
-    def test_backup(self):
-        self.basedir = "cli/Backup/backup"
-        self.set_up_grid()
-
-        # is the backupdb available? If so, we test that a second backup does
-        # not create new directories.
-        hush = StringIO()
-        bdb = backupdb.get_backupdb(os.path.join(self.basedir, "dbtest"),
-                                    hush)
-        self.failUnless(bdb)
-
-        # create a small local directory with a couple of files
-        source = os.path.join(self.basedir, "home")
-        fileutil.make_dirs(os.path.join(source, "empty"))
-        self.writeto("parent/subdir/foo.txt", "foo")
-        self.writeto("parent/subdir/bar.txt", "bar\n" * 1000)
-        self.writeto("parent/blah.txt", "blah")
-
-        def do_backup(verbose=False):
-            cmd = ["backup"]
-            if verbose:
-                cmd.append("--verbose")
-            cmd.append(source)
-            cmd.append("tahoe:backups")
-            return self.do_cli(*cmd)
-
-        d = self.do_cli("create-alias", "tahoe")
-
-        d.addCallback(lambda res: do_backup())
-        def _check0((rc, out, err)):
-            self.failUnlessReallyEqual(err, "")
-            self.failUnlessReallyEqual(rc, 0)
-            fu, fr, fs, dc, dr, ds = self.count_output(out)
-            # foo.txt, bar.txt, blah.txt
-            self.failUnlessReallyEqual(fu, 3)
-            self.failUnlessReallyEqual(fr, 0)
-            self.failUnlessReallyEqual(fs, 0)
-            # empty, home, home/parent, home/parent/subdir
-            self.failUnlessReallyEqual(dc, 4)
-            self.failUnlessReallyEqual(dr, 0)
-            self.failUnlessReallyEqual(ds, 0)
-        d.addCallback(_check0)
-
-        d.addCallback(lambda res: self.do_cli("ls", "--uri", "tahoe:backups"))
-        def _check1((rc, out, err)):
-            self.failUnlessReallyEqual(err, "")
-            self.failUnlessReallyEqual(rc, 0)
-            lines = out.split("\n")
-            children = dict([line.split() for line in lines if line])
-            latest_uri = children["Latest"]
-            self.failUnless(latest_uri.startswith("URI:DIR2-CHK:"), latest_uri)
-            childnames = children.keys()
-            self.failUnlessReallyEqual(sorted(childnames), ["Archives", "Latest"])
-        d.addCallback(_check1)
-        d.addCallback(lambda res: self.do_cli("ls", "tahoe:backups/Latest"))
-        def _check2((rc, out, err)):
-            self.failUnlessReallyEqual(err, "")
-            self.failUnlessReallyEqual(rc, 0)
-            self.failUnlessReallyEqual(sorted(out.split()), ["empty", "parent"])
-        d.addCallback(_check2)
-        d.addCallback(lambda res: self.do_cli("ls", "tahoe:backups/Latest/empty"))
-        def _check2a((rc, out, err)):
-            self.failUnlessReallyEqual(err, "")
-            self.failUnlessReallyEqual(rc, 0)
-            self.failUnlessReallyEqual(out.strip(), "")
-        d.addCallback(_check2a)
-        d.addCallback(lambda res: self.do_cli("get", "tahoe:backups/Latest/parent/subdir/foo.txt"))
-        def _check3((rc, out, err)):
-            self.failUnlessReallyEqual(err, "")
-            self.failUnlessReallyEqual(rc, 0)
-            self.failUnlessReallyEqual(out, "foo")
-        d.addCallback(_check3)
-        d.addCallback(lambda res: self.do_cli("ls", "tahoe:backups/Archives"))
-        def _check4((rc, out, err)):
-            self.failUnlessReallyEqual(err, "")
-            self.failUnlessReallyEqual(rc, 0)
-            self.old_archives = out.split()
-            self.failUnlessReallyEqual(len(self.old_archives), 1)
-        d.addCallback(_check4)
-
-
-        d.addCallback(self.stall, 1.1)
-        d.addCallback(lambda res: do_backup())
-        def _check4a((rc, out, err)):
-            # second backup should reuse everything, if the backupdb is
-            # available
-            self.failUnlessReallyEqual(err, "")
-            self.failUnlessReallyEqual(rc, 0)
-            fu, fr, fs, dc, dr, ds = self.count_output(out)
-            # foo.txt, bar.txt, blah.txt
-            self.failUnlessReallyEqual(fu, 0)
-            self.failUnlessReallyEqual(fr, 3)
-            self.failUnlessReallyEqual(fs, 0)
-            # empty, home, home/parent, home/parent/subdir
-            self.failUnlessReallyEqual(dc, 0)
-            self.failUnlessReallyEqual(dr, 4)
-            self.failUnlessReallyEqual(ds, 0)
-        d.addCallback(_check4a)
-
-        # sneak into the backupdb, crank back the "last checked"
-        # timestamp to force a check on all files
-        def _reset_last_checked(res):
-            dbfile = os.path.join(self.get_clientdir(),
-                                  "private", "backupdb.sqlite")
-            self.failUnless(os.path.exists(dbfile), dbfile)
-            bdb = backupdb.get_backupdb(dbfile)
-            bdb.cursor.execute("UPDATE last_upload SET last_checked=0")
-            bdb.cursor.execute("UPDATE directories SET last_checked=0")
-            bdb.connection.commit()
-
-        d.addCallback(_reset_last_checked)
-
-        d.addCallback(self.stall, 1.1)
-        d.addCallback(lambda res: do_backup(verbose=True))
-        def _check4b((rc, out, err)):
-            # we should check all files, and re-use all of them. None of
-            # the directories should have been changed, so we should
-            # re-use all of them too.
-            self.failUnlessReallyEqual(err, "")
-            self.failUnlessReallyEqual(rc, 0)
-            fu, fr, fs, dc, dr, ds = self.count_output(out)
-            fchecked, dchecked = self.count_output2(out)
-            self.failUnlessReallyEqual(fchecked, 3)
-            self.failUnlessReallyEqual(fu, 0)
-            self.failUnlessReallyEqual(fr, 3)
-            self.failUnlessReallyEqual(fs, 0)
-            self.failUnlessReallyEqual(dchecked, 4)
-            self.failUnlessReallyEqual(dc, 0)
-            self.failUnlessReallyEqual(dr, 4)
-            self.failUnlessReallyEqual(ds, 0)
-        d.addCallback(_check4b)
-
-        d.addCallback(lambda res: self.do_cli("ls", "tahoe:backups/Archives"))
-        def _check5((rc, out, err)):
-            self.failUnlessReallyEqual(err, "")
-            self.failUnlessReallyEqual(rc, 0)
-            self.new_archives = out.split()
-            self.failUnlessReallyEqual(len(self.new_archives), 3, out)
-            # the original backup should still be the oldest (i.e. sorts
-            # alphabetically towards the beginning)
-            self.failUnlessReallyEqual(sorted(self.new_archives)[0],
-                                 self.old_archives[0])
-        d.addCallback(_check5)
-
-        d.addCallback(self.stall, 1.1)
-        def _modify(res):
-            self.writeto("parent/subdir/foo.txt", "FOOF!")
-            # and turn a file into a directory
-            os.unlink(os.path.join(source, "parent/blah.txt"))
-            os.mkdir(os.path.join(source, "parent/blah.txt"))
-            self.writeto("parent/blah.txt/surprise file", "surprise")
-            self.writeto("parent/blah.txt/surprisedir/subfile", "surprise")
-            # turn a directory into a file
-            os.rmdir(os.path.join(source, "empty"))
-            self.writeto("empty", "imagine nothing being here")
-            return do_backup()
-        d.addCallback(_modify)
-        def _check5a((rc, out, err)):
-            # second backup should reuse bar.txt (if backupdb is available),
-            # and upload the rest. None of the directories can be reused.
-            self.failUnlessReallyEqual(err, "")
-            self.failUnlessReallyEqual(rc, 0)
-            fu, fr, fs, dc, dr, ds = self.count_output(out)
-            # new foo.txt, surprise file, subfile, empty
-            self.failUnlessReallyEqual(fu, 4)
-            # old bar.txt
-            self.failUnlessReallyEqual(fr, 1)
-            self.failUnlessReallyEqual(fs, 0)
-            # home, parent, subdir, blah.txt, surprisedir
-            self.failUnlessReallyEqual(dc, 5)
-            self.failUnlessReallyEqual(dr, 0)
-            self.failUnlessReallyEqual(ds, 0)
-        d.addCallback(_check5a)
-        d.addCallback(lambda res: self.do_cli("ls", "tahoe:backups/Archives"))
-        def _check6((rc, out, err)):
-            self.failUnlessReallyEqual(err, "")
-            self.failUnlessReallyEqual(rc, 0)
-            self.new_archives = out.split()
-            self.failUnlessReallyEqual(len(self.new_archives), 4)
-            self.failUnlessReallyEqual(sorted(self.new_archives)[0],
-                                 self.old_archives[0])
-        d.addCallback(_check6)
-        d.addCallback(lambda res: self.do_cli("get", "tahoe:backups/Latest/parent/subdir/foo.txt"))
-        def _check7((rc, out, err)):
-            self.failUnlessReallyEqual(err, "")
-            self.failUnlessReallyEqual(rc, 0)
-            self.failUnlessReallyEqual(out, "FOOF!")
-            # the old snapshot should not be modified
-            return self.do_cli("get", "tahoe:backups/Archives/%s/parent/subdir/foo.txt" % self.old_archives[0])
-        d.addCallback(_check7)
-        def _check8((rc, out, err)):
-            self.failUnlessReallyEqual(err, "")
-            self.failUnlessReallyEqual(rc, 0)
-            self.failUnlessReallyEqual(out, "foo")
-        d.addCallback(_check8)
-
-        return d
-
-    # on our old dapper buildslave, this test takes a long time (usually
-    # 130s), so we have to bump up the default 120s timeout. The create-alias
-    # and initial backup alone take 60s, probably because of the handful of
-    # dirnodes being created (RSA key generation). The backup between check4
-    # and check4a takes 6s, as does the backup before check4b.
-    test_backup.timeout = 3000
-
-    def _check_filtering(self, filtered, all, included, excluded):
-        filtered = set(filtered)
-        all = set(all)
-        included = set(included)
-        excluded = set(excluded)
-        self.failUnlessReallyEqual(filtered, included)
-        self.failUnlessReallyEqual(all.difference(filtered), excluded)
-
-    def test_exclude_options(self):
-        root_listdir = (u'lib.a', u'_darcs', u'subdir', u'nice_doc.lyx')
-        subdir_listdir = (u'another_doc.lyx', u'run_snake_run.py', u'CVS', u'.svn', u'_darcs')
-        basedir = "cli/Backup/exclude_options"
-        fileutil.make_dirs(basedir)
-        nodeurl_path = os.path.join(basedir, 'node.url')
-        fileutil.write(nodeurl_path, 'http://example.net:2357/')
-        def parse(args): return parse_options(basedir, "backup", args)
-
-        # test simple exclude
-        backup_options = parse(['--exclude', '*lyx', 'from', 'to'])
-        filtered = list(backup_options.filter_listdir(root_listdir))
-        self._check_filtering(filtered, root_listdir, (u'lib.a', u'_darcs', u'subdir'),
-                              (u'nice_doc.lyx',))
-        # multiple exclude
-        backup_options = parse(['--exclude', '*lyx', '--exclude', 'lib.?', 'from', 'to'])
-        filtered = list(backup_options.filter_listdir(root_listdir))
-        self._check_filtering(filtered, root_listdir, (u'_darcs', u'subdir'),
-                              (u'nice_doc.lyx', u'lib.a'))
-        # vcs metadata exclusion
-        backup_options = parse(['--exclude-vcs', 'from', 'to'])
-        filtered = list(backup_options.filter_listdir(subdir_listdir))
-        self._check_filtering(filtered, subdir_listdir, (u'another_doc.lyx', u'run_snake_run.py',),
-                              (u'CVS', u'.svn', u'_darcs'))
-        # read exclude patterns from file
-        exclusion_string = "_darcs\n*py\n.svn"
-        excl_filepath = os.path.join(basedir, 'exclusion')
-        fileutil.write(excl_filepath, exclusion_string)
-        backup_options = parse(['--exclude-from', excl_filepath, 'from', 'to'])
-        filtered = list(backup_options.filter_listdir(subdir_listdir))
-        self._check_filtering(filtered, subdir_listdir, (u'another_doc.lyx', u'CVS'),
-                              (u'.svn', u'_darcs', u'run_snake_run.py'))
-        # test BackupConfigurationError
-        self.failUnlessRaises(cli.BackupConfigurationError,
-                              parse,
-                              ['--exclude-from', excl_filepath + '.no', 'from', 'to'])
-
-        # test that an iterator works too
-        backup_options = parse(['--exclude', '*lyx', 'from', 'to'])
-        filtered = list(backup_options.filter_listdir(iter(root_listdir)))
-        self._check_filtering(filtered, root_listdir, (u'lib.a', u'_darcs', u'subdir'),
-                              (u'nice_doc.lyx',))
-
-    def test_exclude_options_unicode(self):
-        nice_doc = u"nice_d\u00F8c.lyx"
-        try:
-            doc_pattern_arg = u"*d\u00F8c*".encode(get_io_encoding())
-        except UnicodeEncodeError:
-            raise unittest.SkipTest("A non-ASCII command argument could not be encoded on this platform.")
-
-        root_listdir = (u'lib.a', u'_darcs', u'subdir', nice_doc)
-        basedir = "cli/Backup/exclude_options_unicode"
-        fileutil.make_dirs(basedir)
-        nodeurl_path = os.path.join(basedir, 'node.url')
-        fileutil.write(nodeurl_path, 'http://example.net:2357/')
-        def parse(args): return parse_options(basedir, "backup", args)
-
-        # test simple exclude
-        backup_options = parse(['--exclude', doc_pattern_arg, 'from', 'to'])
-        filtered = list(backup_options.filter_listdir(root_listdir))
-        self._check_filtering(filtered, root_listdir, (u'lib.a', u'_darcs', u'subdir'),
-                              (nice_doc,))
-        # multiple exclude
-        backup_options = parse(['--exclude', doc_pattern_arg, '--exclude', 'lib.?', 'from', 'to'])
-        filtered = list(backup_options.filter_listdir(root_listdir))
-        self._check_filtering(filtered, root_listdir, (u'_darcs', u'subdir'),
-                             (nice_doc, u'lib.a'))
-        # read exclude patterns from file
-        exclusion_string = doc_pattern_arg + "\nlib.?"
-        excl_filepath = os.path.join(basedir, 'exclusion')
-        fileutil.write(excl_filepath, exclusion_string)
-        backup_options = parse(['--exclude-from', excl_filepath, 'from', 'to'])
-        filtered = list(backup_options.filter_listdir(root_listdir))
-        self._check_filtering(filtered, root_listdir, (u'_darcs', u'subdir'),
-                             (nice_doc, u'lib.a'))
-
-        # test that an iterator works too
-        backup_options = parse(['--exclude', doc_pattern_arg, 'from', 'to'])
-        filtered = list(backup_options.filter_listdir(iter(root_listdir)))
-        self._check_filtering(filtered, root_listdir, (u'lib.a', u'_darcs', u'subdir'),
-                              (nice_doc,))
-
-    @patch('__builtin__.file')
-    def test_exclude_from_tilde_expansion(self, mock):
-        basedir = "cli/Backup/exclude_from_tilde_expansion"
-        fileutil.make_dirs(basedir)
-        nodeurl_path = os.path.join(basedir, 'node.url')
-        fileutil.write(nodeurl_path, 'http://example.net:2357/')
-        def parse(args): return parse_options(basedir, "backup", args)
-
-        # ensure that tilde expansion is performed on exclude-from argument
-        exclude_file = u'~/.tahoe/excludes.dummy'
-
-        mock.return_value = StringIO()
-        parse(['--exclude-from', unicode_to_argv(exclude_file), 'from', 'to'])
-        self.failUnlessIn(((abspath_expanduser_unicode(exclude_file),), {}), mock.call_args_list)
-
-    def test_ignore_symlinks(self):
-        if not hasattr(os, 'symlink'):
-            raise unittest.SkipTest("Symlinks are not supported by Python on this platform.")
-
-        self.basedir = os.path.dirname(self.mktemp())
-        self.set_up_grid()
-
-        source = os.path.join(self.basedir, "home")
-        self.writeto("foo.txt", "foo")
-        os.symlink(os.path.join(source, "foo.txt"), os.path.join(source, "foo2.txt"))
-
-        d = self.do_cli("create-alias", "tahoe")
-        d.addCallback(lambda res: self.do_cli("backup", "--verbose", source, "tahoe:test"))
-
-        def _check((rc, out, err)):
-            self.failUnlessReallyEqual(rc, 2)
-            foo2 = os.path.join(source, "foo2.txt")
-            self.failUnlessReallyEqual(err, "WARNING: cannot backup symlink '%s'\n" % foo2)
-
-            fu, fr, fs, dc, dr, ds = self.count_output(out)
-            # foo.txt
-            self.failUnlessReallyEqual(fu, 1)
-            self.failUnlessReallyEqual(fr, 0)
-            # foo2.txt
-            self.failUnlessReallyEqual(fs, 1)
-            # home
-            self.failUnlessReallyEqual(dc, 1)
-            self.failUnlessReallyEqual(dr, 0)
-            self.failUnlessReallyEqual(ds, 0)
-
-        d.addCallback(_check)
-        return d
-
-    def test_ignore_unreadable_file(self):
-        self.basedir = os.path.dirname(self.mktemp())
-        self.set_up_grid()
-
-        source = os.path.join(self.basedir, "home")
-        self.writeto("foo.txt", "foo")
-        os.chmod(os.path.join(source, "foo.txt"), 0000)
-
-        d = self.do_cli("create-alias", "tahoe")
-        d.addCallback(lambda res: self.do_cli("backup", source, "tahoe:test"))
-
-        def _check((rc, out, err)):
-            self.failUnlessReallyEqual(rc, 2)
-            self.failUnlessReallyEqual(err, "WARNING: permission denied on file %s\n" % os.path.join(source, "foo.txt"))
-
-            fu, fr, fs, dc, dr, ds = self.count_output(out)
-            self.failUnlessReallyEqual(fu, 0)
-            self.failUnlessReallyEqual(fr, 0)
-            # foo.txt
-            self.failUnlessReallyEqual(fs, 1)
-            # home
-            self.failUnlessReallyEqual(dc, 1)
-            self.failUnlessReallyEqual(dr, 0)
-            self.failUnlessReallyEqual(ds, 0)
-        d.addCallback(_check)
-
-        # This is necessary for the temp files to be correctly removed
-        def _cleanup(self):
-            os.chmod(os.path.join(source, "foo.txt"), 0644)
-        d.addCallback(_cleanup)
-        d.addErrback(_cleanup)
-
-        return d
-
-    def test_ignore_unreadable_directory(self):
-        self.basedir = os.path.dirname(self.mktemp())
-        self.set_up_grid()
-
-        source = os.path.join(self.basedir, "home")
-        os.mkdir(source)
-        os.mkdir(os.path.join(source, "test"))
-        os.chmod(os.path.join(source, "test"), 0000)
-
-        d = self.do_cli("create-alias", "tahoe")
-        d.addCallback(lambda res: self.do_cli("backup", source, "tahoe:test"))
-
-        def _check((rc, out, err)):
-            self.failUnlessReallyEqual(rc, 2)
-            self.failUnlessReallyEqual(err, "WARNING: permission denied on directory %s\n" % os.path.join(source, "test"))
-
-            fu, fr, fs, dc, dr, ds = self.count_output(out)
-            self.failUnlessReallyEqual(fu, 0)
-            self.failUnlessReallyEqual(fr, 0)
-            self.failUnlessReallyEqual(fs, 0)
-            # home, test
-            self.failUnlessReallyEqual(dc, 2)
-            self.failUnlessReallyEqual(dr, 0)
-            # test
-            self.failUnlessReallyEqual(ds, 1)
-        d.addCallback(_check)
-
-        # This is necessary for the temp files to be correctly removed
-        def _cleanup(self):
-            os.chmod(os.path.join(source, "test"), 0655)
-        d.addCallback(_cleanup)
-        d.addErrback(_cleanup)
-        return d
-
-    def test_backup_without_alias(self):
-        # 'tahoe backup' should output a sensible error message when invoked
-        # without an alias instead of a stack trace.
-        self.basedir = os.path.dirname(self.mktemp())
-        self.set_up_grid()
-        source = os.path.join(self.basedir, "file1")
-        d = self.do_cli('backup', source, source)
-        def _check((rc, out, err)):
-            self.failUnlessReallyEqual(rc, 1)
-            self.failUnlessIn("error:", err)
-            self.failUnlessReallyEqual(out, "")
-        d.addCallback(_check)
-        return d
-
-    def test_backup_with_nonexistent_alias(self):
-        # 'tahoe backup' should output a sensible error message when invoked
-        # with a nonexistent alias.
-        self.basedir = os.path.dirname(self.mktemp())
-        self.set_up_grid()
-        source = os.path.join(self.basedir, "file1")
-        d = self.do_cli("backup", source, "nonexistent:" + source)
-        def _check((rc, out, err)):
-            self.failUnlessReallyEqual(rc, 1)
-            self.failUnlessIn("error:", err)
-            self.failUnlessIn("nonexistent", err)
-            self.failUnlessReallyEqual(out, "")
-        d.addCallback(_check)
-        return d
-
-
-class Check(GridTestMixin, CLITestMixin, unittest.TestCase):
-
-    def test_check(self):
-        self.basedir = "cli/Check/check"
-        self.set_up_grid()
-        c0 = self.g.clients[0]
-        DATA = "data" * 100
-        DATA_uploadable = MutableData(DATA)
-        d = c0.create_mutable_file(DATA_uploadable)
-        def _stash_uri(n):
-            self.uri = n.get_uri()
-        d.addCallback(_stash_uri)
-
-        d.addCallback(lambda ign: self.do_cli("check", self.uri))
-        def _check1((rc, out, err)):
-            self.failUnlessReallyEqual(err, "")
-            self.failUnlessReallyEqual(rc, 0)
-            lines = out.splitlines()
-            self.failUnless("Summary: Healthy" in lines, out)
-            self.failUnless(" good-shares: 10 (encoding is 3-of-10)" in lines, out)
-        d.addCallback(_check1)
-
-        d.addCallback(lambda ign: self.do_cli("check", "--raw", self.uri))
-        def _check2((rc, out, err)):
-            self.failUnlessReallyEqual(err, "")
-            self.failUnlessReallyEqual(rc, 0)
-            data = simplejson.loads(out)
-            self.failUnlessReallyEqual(to_str(data["summary"]), "Healthy")
-            self.failUnlessReallyEqual(data["results"]["healthy"], True)
-        d.addCallback(_check2)
-
-        d.addCallback(lambda ign: c0.upload(upload.Data("literal", convergence="")))
-        def _stash_lit_uri(n):
-            self.lit_uri = n.get_uri()
-        d.addCallback(_stash_lit_uri)
-
-        d.addCallback(lambda ign: self.do_cli("check", self.lit_uri))
-        def _check_lit((rc, out, err)):
-            self.failUnlessReallyEqual(err, "")
-            self.failUnlessReallyEqual(rc, 0)
-            lines = out.splitlines()
-            self.failUnless("Summary: Healthy (LIT)" in lines, out)
-        d.addCallback(_check_lit)
-
-        d.addCallback(lambda ign: self.do_cli("check", "--raw", self.lit_uri))
-        def _check_lit_raw((rc, out, err)):
-            self.failUnlessReallyEqual(err, "")
-            self.failUnlessReallyEqual(rc, 0)
-            data = simplejson.loads(out)
-            self.failUnlessReallyEqual(data["results"]["healthy"], True)
-        d.addCallback(_check_lit_raw)
-
-        d.addCallback(lambda ign: c0.create_immutable_dirnode({}, convergence=""))
-        def _stash_lit_dir_uri(n):
-            self.lit_dir_uri = n.get_uri()
-        d.addCallback(_stash_lit_dir_uri)
-
-        d.addCallback(lambda ign: self.do_cli("check", self.lit_dir_uri))
-        d.addCallback(_check_lit)
-
-        d.addCallback(lambda ign: self.do_cli("check", "--raw", self.lit_uri))
-        d.addCallback(_check_lit_raw)
-
-        d.addCallback(lambda ign: self.find_uri_shares(self.uri))
-        def _clobber_shares(shares):
-            # delete one, corrupt a second
-            self.failUnlessReallyEqual(len(shares), 10)
-            fileutil.remove(shares[0][2])
-            stdout = StringIO()
-            sharefile = shares[1][2]
-            storage_index = uri.from_string(self.uri).get_storage_index()
-            self._corrupt_share_line = "  server %s, SI %s, shnum %d" % \
-                                       (base32.b2a(shares[1][1]),
-                                        base32.b2a(storage_index),
-                                        shares[1][0])
-            debug.do_corrupt_share(stdout, sharefile)
-        d.addCallback(_clobber_shares)
-
-        d.addCallback(lambda ign: self.do_cli("check", "--verify", self.uri))
-        def _check3((rc, out, err)):
-            self.failUnlessReallyEqual(err, "")
-            self.failUnlessReallyEqual(rc, 0)
-            lines = out.splitlines()
-            summary = [l for l in lines if l.startswith("Summary")][0]
-            self.failUnless("Summary: Unhealthy: 8 shares (enc 3-of-10)"
-                            in summary, summary)
-            self.failUnless(" good-shares: 8 (encoding is 3-of-10)" in lines, out)
-            self.failUnless(" corrupt shares:" in lines, out)
-            self.failUnless(self._corrupt_share_line in lines, out)
-        d.addCallback(_check3)
-
-        d.addCallback(lambda ign: self.do_cli("check", "--verify", "--raw", self.uri))
-        def _check3_raw((rc, out, err)):
-            self.failUnlessReallyEqual(err, "")
-            self.failUnlessReallyEqual(rc, 0)
-            data = simplejson.loads(out)
-            self.failUnlessReallyEqual(data["results"]["healthy"], False)
-            self.failUnlessIn("Unhealthy: 8 shares (enc 3-of-10)", data["summary"])
-            self.failUnlessReallyEqual(data["results"]["count-shares-good"], 8)
-            self.failUnlessReallyEqual(data["results"]["count-corrupt-shares"], 1)
-            self.failUnlessIn("list-corrupt-shares", data["results"])
-        d.addCallback(_check3_raw)
-
-        d.addCallback(lambda ign:
-                      self.do_cli("check", "--verify", "--repair", self.uri))
-        def _check4((rc, out, err)):
-            self.failUnlessReallyEqual(err, "")
-            self.failUnlessReallyEqual(rc, 0)
-            lines = out.splitlines()
-            self.failUnless("Summary: not healthy" in lines, out)
-            self.failUnless(" good-shares: 8 (encoding is 3-of-10)" in lines, out)
-            self.failUnless(" corrupt shares:" in lines, out)
-            self.failUnless(self._corrupt_share_line in lines, out)
-            self.failUnless(" repair successful" in lines, out)
-        d.addCallback(_check4)
-
-        d.addCallback(lambda ign:
-                      self.do_cli("check", "--verify", "--repair", self.uri))
-        def _check5((rc, out, err)):
-            self.failUnlessReallyEqual(err, "")
-            self.failUnlessReallyEqual(rc, 0)
-            lines = out.splitlines()
-            self.failUnless("Summary: healthy" in lines, out)
-            self.failUnless(" good-shares: 10 (encoding is 3-of-10)" in lines, out)
-            self.failIf(" corrupt shares:" in lines, out)
-        d.addCallback(_check5)
-
-        return d
-
-    def test_deep_check(self):
-        self.basedir = "cli/Check/deep_check"
-        self.set_up_grid()
-        c0 = self.g.clients[0]
-        self.uris = {}
-        self.fileurls = {}
-        DATA = "data" * 100
-        quoted_good = quote_output(u"g\u00F6\u00F6d")
-
-        d = c0.create_dirnode()
-        def _stash_root_and_create_file(n):
-            self.rootnode = n
-            self.rooturi = n.get_uri()
-            return n.add_file(u"g\u00F6\u00F6d", upload.Data(DATA, convergence=""))
-        d.addCallback(_stash_root_and_create_file)
-        def _stash_uri(fn, which):
-            self.uris[which] = fn.get_uri()
-            return fn
-        d.addCallback(_stash_uri, u"g\u00F6\u00F6d")
-        d.addCallback(lambda ign:
-                      self.rootnode.add_file(u"small",
-                                           upload.Data("literal",
-                                                        convergence="")))
-        d.addCallback(_stash_uri, "small")
-        d.addCallback(lambda ign:
-            c0.create_mutable_file(MutableData(DATA+"1")))
-        d.addCallback(lambda fn: self.rootnode.set_node(u"mutable", fn))
-        d.addCallback(_stash_uri, "mutable")
-
-        d.addCallback(lambda ign: self.do_cli("deep-check", self.rooturi))
-        def _check1((rc, out, err)):
-            self.failUnlessReallyEqual(err, "")
-            self.failUnlessReallyEqual(rc, 0)
-            lines = out.splitlines()
-            self.failUnless("done: 4 objects checked, 4 healthy, 0 unhealthy"
-                            in lines, out)
-        d.addCallback(_check1)
-
-        # root
-        # root/g\u00F6\u00F6d
-        # root/small
-        # root/mutable
-
-        d.addCallback(lambda ign: self.do_cli("deep-check", "--verbose",
-                                              self.rooturi))
-        def _check2((rc, out, err)):
-            self.failUnlessReallyEqual(err, "")
-            self.failUnlessReallyEqual(rc, 0)
-            lines = out.splitlines()
-            self.failUnless("'<root>': Healthy" in lines, out)
-            self.failUnless("'small': Healthy (LIT)" in lines, out)
-            self.failUnless((quoted_good + ": Healthy") in lines, out)
-            self.failUnless("'mutable': Healthy" in lines, out)
-            self.failUnless("done: 4 objects checked, 4 healthy, 0 unhealthy"
-                            in lines, out)
-        d.addCallback(_check2)
-
-        d.addCallback(lambda ign: self.do_cli("stats", self.rooturi))
-        def _check_stats((rc, out, err)):
-            self.failUnlessReallyEqual(err, "")
-            self.failUnlessReallyEqual(rc, 0)
-            lines = out.splitlines()
-            self.failUnlessIn(" count-immutable-files: 1", lines)
-            self.failUnlessIn("   count-mutable-files: 1", lines)
-            self.failUnlessIn("   count-literal-files: 1", lines)
-            self.failUnlessIn("     count-directories: 1", lines)
-            self.failUnlessIn("  size-immutable-files: 400", lines)
-            self.failUnlessIn("Size Histogram:", lines)
-            self.failUnlessIn("   4-10   : 1    (10 B, 10 B)", lines)
-            self.failUnlessIn(" 317-1000 : 1    (1000 B, 1000 B)", lines)
-        d.addCallback(_check_stats)
-
-        d.addCallback(lambda ign: self.find_uri_shares(self.uris[u"g\u00F6\u00F6d"]))
-        def _clobber_shares(shares):
-            self.failUnlessReallyEqual(len(shares), 10)
-            fileutil.remove(shares[0][2])
-        d.addCallback(_clobber_shares)
-
-        d.addCallback(lambda ign: self.find_uri_shares(self.uris["mutable"]))
-        def _clobber_mutable_shares(shares):
-            stdout = StringIO()
-            sharefile = shares[1][2]
-            storage_index = uri.from_string(self.uris["mutable"]).get_storage_index()
-            self._corrupt_share_line = " corrupt: server %s, SI %s, shnum %d" % \
-                                       (base32.b2a(shares[1][1]),
-                                        base32.b2a(storage_index),
-                                        shares[1][0])
-            debug.do_corrupt_share(stdout, sharefile)
-        d.addCallback(_clobber_mutable_shares)
-
-        # root
-        # root/g\u00F6\u00F6d  [9 shares]
-        # root/small
-        # root/mutable [1 corrupt share]
-
-        d.addCallback(lambda ign:
-                      self.do_cli("deep-check", "--verbose", self.rooturi))
-        def _check3((rc, out, err)):
-            self.failUnlessReallyEqual(err, "")
-            self.failUnlessReallyEqual(rc, 0)
-            lines = out.splitlines()
-            self.failUnless("'<root>': Healthy" in lines, out)
-            self.failUnless("'small': Healthy (LIT)" in lines, out)
-            self.failUnless("'mutable': Healthy" in lines, out) # needs verifier
-            self.failUnless((quoted_good + ": Not Healthy: 9 shares (enc 3-of-10)") in lines, out)
-            self.failIf(self._corrupt_share_line in lines, out)
-            self.failUnless("done: 4 objects checked, 3 healthy, 1 unhealthy"
-                            in lines, out)
-        d.addCallback(_check3)
-
-        d.addCallback(lambda ign:
-                      self.do_cli("deep-check", "--verbose", "--verify",
-                                  self.rooturi))
-        def _check4((rc, out, err)):
-            self.failUnlessReallyEqual(err, "")
-            self.failUnlessReallyEqual(rc, 0)
-            lines = out.splitlines()
-            self.failUnless("'<root>': Healthy" in lines, out)
-            self.failUnless("'small': Healthy (LIT)" in lines, out)
-            mutable = [l for l in lines if l.startswith("'mutable'")][0]
-            self.failUnless(mutable.startswith("'mutable': Unhealthy: 9 shares (enc 3-of-10)"),
-                            mutable)
-            self.failUnless(self._corrupt_share_line in lines, out)
-            self.failUnless((quoted_good + ": Not Healthy: 9 shares (enc 3-of-10)") in lines, out)
-            self.failUnless("done: 4 objects checked, 2 healthy, 2 unhealthy"
-                            in lines, out)
-        d.addCallback(_check4)
-
-        d.addCallback(lambda ign:
-                      self.do_cli("deep-check", "--raw",
-                                  self.rooturi))
-        def _check5((rc, out, err)):
-            self.failUnlessReallyEqual(err, "")
-            self.failUnlessReallyEqual(rc, 0)
-            lines = out.splitlines()
-            units = [simplejson.loads(line) for line in lines]
-            # root, small, g\u00F6\u00F6d, mutable,  stats
-            self.failUnlessReallyEqual(len(units), 4+1)
-        d.addCallback(_check5)
-
-        d.addCallback(lambda ign:
-                      self.do_cli("deep-check",
-                                  "--verbose", "--verify", "--repair",
-                                  self.rooturi))
-        def _check6((rc, out, err)):
-            self.failUnlessReallyEqual(err, "")
-            self.failUnlessReallyEqual(rc, 0)
-            lines = out.splitlines()
-            self.failUnless("'<root>': healthy" in lines, out)
-            self.failUnless("'small': healthy" in lines, out)
-            self.failUnless("'mutable': not healthy" in lines, out)
-            self.failUnless(self._corrupt_share_line in lines, out)
-            self.failUnless((quoted_good + ": not healthy") in lines, out)
-            self.failUnless("done: 4 objects checked" in lines, out)
-            self.failUnless(" pre-repair: 2 healthy, 2 unhealthy" in lines, out)
-            self.failUnless(" 2 repairs attempted, 2 successful, 0 failed"
-                            in lines, out)
-            self.failUnless(" post-repair: 4 healthy, 0 unhealthy" in lines,out)
-        d.addCallback(_check6)
-
-        # now add a subdir, and a file below that, then make the subdir
-        # unrecoverable
-
-        d.addCallback(lambda ign: self.rootnode.create_subdirectory(u"subdir"))
-        d.addCallback(_stash_uri, "subdir")
-        d.addCallback(lambda fn:
-                      fn.add_file(u"subfile", upload.Data(DATA+"2", "")))
-        d.addCallback(lambda ign:
-                      self.delete_shares_numbered(self.uris["subdir"],
-                                                  range(10)))
-
-        # root
-        # rootg\u00F6\u00F6d/
-        # root/small
-        # root/mutable
-        # root/subdir [unrecoverable: 0 shares]
-        # root/subfile
-
-        d.addCallback(lambda ign: self.do_cli("manifest", self.rooturi))
-        def _manifest_failed((rc, out, err)):
-            self.failIfEqual(rc, 0)
-            self.failUnlessIn("ERROR: UnrecoverableFileError", err)
-            # the fatal directory should still show up, as the last line
-            self.failUnlessIn(" subdir\n", out)
-        d.addCallback(_manifest_failed)
-
-        d.addCallback(lambda ign: self.do_cli("deep-check", self.rooturi))
-        def _deep_check_failed((rc, out, err)):
-            self.failIfEqual(rc, 0)
-            self.failUnlessIn("ERROR: UnrecoverableFileError", err)
-            # we want to make sure that the error indication is the last
-            # thing that gets emitted
-            self.failIf("done:" in out, out)
-        d.addCallback(_deep_check_failed)
-
-        # this test is disabled until the deep-repair response to an
-        # unrepairable directory is fixed. The failure-to-repair should not
-        # throw an exception, but the failure-to-traverse that follows
-        # should throw UnrecoverableFileError.
-
-        #d.addCallback(lambda ign:
-        #              self.do_cli("deep-check", "--repair", self.rooturi))
-        #def _deep_check_repair_failed((rc, out, err)):
-        #    self.failIfEqual(rc, 0)
-        #    print err
-        #    self.failUnlessIn("ERROR: UnrecoverableFileError", err)
-        #    self.failIf("done:" in out, out)
-        #d.addCallback(_deep_check_repair_failed)
-
-        return d
-
-    def test_check_without_alias(self):
-        # 'tahoe check' should output a sensible error message if it needs to
-        # find the default alias and can't
-        self.basedir = "cli/Check/check_without_alias"
-        self.set_up_grid()
-        d = self.do_cli("check")
-        def _check((rc, out, err)):
-            self.failUnlessReallyEqual(rc, 1)
-            self.failUnlessIn("error:", err)
-            self.failUnlessReallyEqual(out, "")
-        d.addCallback(_check)
-        d.addCallback(lambda ign: self.do_cli("deep-check"))
-        d.addCallback(_check)
-        return d
-
-    def test_check_with_nonexistent_alias(self):
-        # 'tahoe check' should output a sensible error message if it needs to
-        # find an alias and can't.
-        self.basedir = "cli/Check/check_with_nonexistent_alias"
-        self.set_up_grid()
-        d = self.do_cli("check", "nonexistent:")
-        def _check((rc, out, err)):
-            self.failUnlessReallyEqual(rc, 1)
-            self.failUnlessIn("error:", err)
-            self.failUnlessIn("nonexistent", err)
-            self.failUnlessReallyEqual(out, "")
-        d.addCallback(_check)
-        return d
-
-    def test_check_with_multiple_aliases(self):
-        self.basedir = "cli/Check/check_with_multiple_aliases"
-        self.set_up_grid()
-        self.uriList = []
-        c0 = self.g.clients[0]
-        d = c0.create_dirnode()
-        def _stash_uri(n):
-            self.uriList.append(n.get_uri())
-        d.addCallback(_stash_uri)
-        d = c0.create_dirnode()
-        d.addCallback(_stash_uri)
-
-        d.addCallback(lambda ign: self.do_cli("check", self.uriList[0], self.uriList[1]))
-        def _check((rc, out, err)):
-            self.failUnlessReallyEqual(rc, 0)
-            self.failUnlessReallyEqual(err, "")
-            #Ensure healthy appears for each uri
-            self.failUnlessIn("Healthy", out[:len(out)/2])
-            self.failUnlessIn("Healthy", out[len(out)/2:])
-        d.addCallback(_check)
-
-        d.addCallback(lambda ign: self.do_cli("check", self.uriList[0], "nonexistent:"))
-        def _check2((rc, out, err)):
-            self.failUnlessReallyEqual(rc, 1)
-            self.failUnlessIn("Healthy", out)
-            self.failUnlessIn("error:", err)
-            self.failUnlessIn("nonexistent", err)
-        d.addCallback(_check2)
-        return d
-
-
-class Errors(GridTestMixin, CLITestMixin, unittest.TestCase):
-    def test_get(self):
-        self.basedir = "cli/Errors/get"
-        self.set_up_grid()
-        c0 = self.g.clients[0]
-        self.fileurls = {}
-        DATA = "data" * 100
-        d = c0.upload(upload.Data(DATA, convergence=""))
-        def _stash_bad(ur):
-            self.uri_1share = ur.get_uri()
-            self.delete_shares_numbered(ur.get_uri(), range(1,10))
-        d.addCallback(_stash_bad)
-
-        # the download is abandoned as soon as it's clear that we won't get
-        # enough shares. The one remaining share might be in either the
-        # COMPLETE or the PENDING state.
-        in_complete_msg = "ran out of shares: complete=sh0 pending= overdue= unused= need 3"
-        in_pending_msg = "ran out of shares: complete= pending=Share(sh0-on-fob7vqgd) overdue= unused= need 3"
-
-        d.addCallback(lambda ign: self.do_cli("get", self.uri_1share))
-        def _check1((rc, out, err)):
-            self.failIfEqual(rc, 0)
-            self.failUnless("410 Gone" in err, err)
-            self.failUnlessIn("NotEnoughSharesError: ", err)
-            self.failUnless(in_complete_msg in err or in_pending_msg in err,
-                            err)
-        d.addCallback(_check1)
-
-        targetf = os.path.join(self.basedir, "output")
-        d.addCallback(lambda ign: self.do_cli("get", self.uri_1share, targetf))
-        def _check2((rc, out, err)):
-            self.failIfEqual(rc, 0)
-            self.failUnless("410 Gone" in err, err)
-            self.failUnlessIn("NotEnoughSharesError: ", err)
-            self.failUnless(in_complete_msg in err or in_pending_msg in err,
-                            err)
-            self.failIf(os.path.exists(targetf))
-        d.addCallback(_check2)
-
-        return d
-
-    def test_broken_socket(self):
-        # When the http connection breaks (such as when node.url is overwritten
-        # by a confused user), a user friendly error message should be printed.
-        self.basedir = "cli/Errors/test_broken_socket"
-        self.set_up_grid()
-
-        # Simulate a connection error
-        def _socket_error(*args, **kwargs):
-            raise socket_error('test error')
-        self.patch(allmydata.scripts.common_http.httplib.HTTPConnection,
-                   "endheaders", _socket_error)
-
-        d = self.do_cli("mkdir")
-        def _check_invalid((rc,stdout,stderr)):
-            self.failIfEqual(rc, 0)
-            self.failUnlessIn("Error trying to connect to http://127.0.0.1", stderr)
-        d.addCallback(_check_invalid)
-        return d
-
-
-class Get(GridTestMixin, CLITestMixin, unittest.TestCase):
-    def test_get_without_alias(self):
-        # 'tahoe get' should output a useful error message when invoked
-        # without an explicit alias and when the default 'tahoe' alias
-        # hasn't been created yet.
-        self.basedir = "cli/Get/get_without_alias"
-        self.set_up_grid()
-        d = self.do_cli('get', 'file')
-        def _check((rc, out, err)):
-            self.failUnlessReallyEqual(rc, 1)
-            self.failUnlessIn("error:", err)
-            self.failUnlessReallyEqual(out, "")
-        d.addCallback(_check)
-        return d
-
-    def test_get_with_nonexistent_alias(self):
-        # 'tahoe get' should output a useful error message when invoked with
-        # an explicit alias that doesn't exist.
-        self.basedir = "cli/Get/get_with_nonexistent_alias"
-        self.set_up_grid()
-        d = self.do_cli("get", "nonexistent:file")
-        def _check((rc, out, err)):
-            self.failUnlessReallyEqual(rc, 1)
-            self.failUnlessIn("error:", err)
-            self.failUnlessIn("nonexistent", err)
-            self.failUnlessReallyEqual(out, "")
-        d.addCallback(_check)
-        return d
-
-
-class Manifest(GridTestMixin, CLITestMixin, unittest.TestCase):
-    def test_manifest_without_alias(self):
-        # 'tahoe manifest' should output a useful error message when invoked
-        # without an explicit alias when the default 'tahoe' alias is
-        # missing.
-        self.basedir = "cli/Manifest/manifest_without_alias"
-        self.set_up_grid()
-        d = self.do_cli("manifest")
-        def _check((rc, out, err)):
-            self.failUnlessReallyEqual(rc, 1)
-            self.failUnlessIn("error:", err)
-            self.failUnlessReallyEqual(out, "")
-        d.addCallback(_check)
-        return d
-
-    def test_manifest_with_nonexistent_alias(self):
-        # 'tahoe manifest' should output a useful error message when invoked
-        # with an explicit alias that doesn't exist.
-        self.basedir = "cli/Manifest/manifest_with_nonexistent_alias"
-        self.set_up_grid()
-        d = self.do_cli("manifest", "nonexistent:")
-        def _check((rc, out, err)):
-            self.failUnlessReallyEqual(rc, 1)
-            self.failUnlessIn("error:", err)
-            self.failUnlessIn("nonexistent", err)
-            self.failUnlessReallyEqual(out, "")
-        d.addCallback(_check)
-        return d
-
-
-=======
->>>>>>> 01b09f3b
 class Mkdir(GridTestMixin, CLITestMixin, unittest.TestCase):
     def test_mkdir(self):
         self.basedir = os.path.dirname(self.mktemp())
