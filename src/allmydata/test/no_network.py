"""
Ported to Python 3.
"""
from __future__ import absolute_import
from __future__ import division
from __future__ import print_function
from __future__ import unicode_literals

# This contains a test harness that creates a full Tahoe grid in a single
# process (actually in a single MultiService) which does not use the network.
# It does not use an Introducer, and there are no foolscap Tubs. Each storage
# server puts real shares on disk, but is accessed through loopback
# RemoteReferences instead of over serialized SSL. It is not as complete as
# the common.SystemTestMixin framework (which does use the network), but
# should be considerably faster: on my laptop, it takes 50-80ms to start up,
# whereas SystemTestMixin takes close to 2s.

# This should be useful for tests which want to examine and/or manipulate the
# uploaded shares, checker/verifier/repairer tests, etc. The clients have no
# Tubs, so it is not useful for tests that involve a Helper.

from future.utils import PY2
if PY2:
    from future.builtins import filter, map, zip, ascii, chr, hex, input, next, oct, open, pow, round, super, bytes, dict, list, object, range, str, max, min  # noqa: F401
from past.builtins import unicode
from six import ensure_text

try:
    from typing import Dict, Callable
except ImportError:
    pass

import os
from base64 import b32encode
from functools import (
    partial,
)
from zope.interface import implementer
from twisted.application import service
from twisted.internet import defer
from twisted.python.failure import Failure
from twisted.web.error import Error
from foolscap.api import Referenceable, fireEventually, RemoteException
from foolscap.ipb import (
    IRemoteReference,
)
import treq

from allmydata.util.assertutil import _assert

from allmydata import uri as tahoe_uri
from allmydata.client import _Client
from allmydata.storage.server import (
    StorageServer, storage_index_to_dir, FoolscapStorageServer,
)
from allmydata.util import fileutil, idlib, hashutil
from allmydata.util.hashutil import permute_server_hash
from allmydata.util.fileutil import abspath_expanduser_unicode
from allmydata.interfaces import IStorageBroker, IServer
from allmydata.storage_client import (
    _StorageServer,
)
from .common import (
    SameProcessStreamEndpointAssigner,
)


class IntentionalError(Exception):
    pass

class Marker(object):
    pass

fireNow = partial(defer.succeed, None)

@implementer(IRemoteReference)  # type: ignore  # warner/foolscap#79
class LocalWrapper(object):
    """
    A ``LocalWrapper`` presents the remote reference interface to a local
    object which implements a ``RemoteInterface``.
    """
    def __init__(self, original, fireEventually=fireEventually):
        """
        :param Callable[[], Deferred[None]] fireEventually: Get a Deferred
            that will fire at some point.  This is used to control when
            ``callRemote`` calls the remote method.  The default value allows
            the reactor to iterate before the call happens.  Use ``fireNow``
            to call the remote method synchronously.
        """
        self.original = original
        self.broken = False
        self.hung_until = None
        self.post_call_notifier = None
        self.disconnectors = {}
        self.counter_by_methname = {}
        self._fireEventually = fireEventually

    def _clear_counters(self):
        self.counter_by_methname = {}

    def callRemoteOnly(self, methname, *args, **kwargs):
        d = self.callRemote(methname, *args, **kwargs)
        del d # explicitly ignored
        return None

    def callRemote(self, methname, *args, **kwargs):
        # this is ideally a Membrane, but that's too hard. We do a shallow
        # wrapping of inbound arguments, and per-methodname wrapping of
        # selected return values.
        def wrap(a):
            if isinstance(a, Referenceable):
                return self._wrap(a)
            else:
                return a
        args = tuple([wrap(a) for a in args])
        kwargs = dict([(k,wrap(kwargs[k])) for k in kwargs])

        def _really_call():
            def incr(d, k): d[k] = d.setdefault(k, 0) + 1
            incr(self.counter_by_methname, methname)
            meth = getattr(self.original, "remote_" + methname)
            return meth(*args, **kwargs)

        def _call():
            if self.broken:
                if self.broken is not True: # a counter, not boolean
                    self.broken -= 1
                raise IntentionalError("I was asked to break")
            if self.hung_until:
                d2 = defer.Deferred()
                self.hung_until.addCallback(lambda ign: _really_call())
                self.hung_until.addCallback(lambda res: d2.callback(res))
                def _err(res):
                    d2.errback(res)
                    return res
                self.hung_until.addErrback(_err)
                return d2
            return _really_call()

        d = self._fireEventually()
        d.addCallback(lambda res: _call())
        def _wrap_exception(f):
            return Failure(RemoteException(f))
        d.addErrback(_wrap_exception)
        def _return_membrane(res):
            # rather than complete the difficult task of building a
            # fully-general Membrane (which would locate all Referenceable
            # objects that cross the simulated wire and replace them with
            # wrappers), we special-case certain methods that we happen to
            # know will return Referenceables.
            if methname == "allocate_buckets":
                (alreadygot, allocated) = res
                for shnum in allocated:
                    allocated[shnum] = self._wrap(allocated[shnum])
            if methname == "get_buckets":
                for shnum in res:
                    res[shnum] = self._wrap(res[shnum])
            return res
        d.addCallback(_return_membrane)
        if self.post_call_notifier:
            d.addCallback(self.post_call_notifier, self, methname)
        return d

    def notifyOnDisconnect(self, f, *args, **kwargs):
        m = Marker()
        self.disconnectors[m] = (f, args, kwargs)
        return m
    def dontNotifyOnDisconnect(self, marker):
        del self.disconnectors[marker]

    def _wrap(self, value):
        return LocalWrapper(value, self._fireEventually)


def wrap_storage_server(original):
    # Much of the upload/download code uses rref.version (which normally
    # comes from rrefutil.add_version_to_remote_reference). To avoid using a
    # network, we want a LocalWrapper here. Try to satisfy all these
    # constraints at the same time.
    wrapper = LocalWrapper(original)
    wrapper.version = original.remote_get_version()
    return wrapper

@implementer(IServer)
class NoNetworkServer(object):
    def __init__(self, serverid, rref):
        self.serverid = serverid
        self.rref = rref
    def __repr__(self):
        return "<NoNetworkServer for %s>" % self.get_name()
    # Special method used by copy.copy() and copy.deepcopy(). When those are
    # used in allmydata.immutable.filenode to copy CheckResults during
    # repair, we want it to treat the IServer instances as singletons.
    def __copy__(self):
        return self
    def __deepcopy__(self, memodict):
        return self

    def upload_permitted(self):
        return True

    def get_serverid(self):
        return self.serverid
    def get_permutation_seed(self):
        return self.serverid
    def get_lease_seed(self):
        return self.serverid
    def get_foolscap_write_enabler_seed(self):
        return self.serverid

    def get_name(self):
        # Other implementations return bytes.
        return idlib.shortnodeid_b2a(self.serverid).encode("utf-8")
    def get_longname(self):
        return idlib.nodeid_b2a(self.serverid)
    def get_nickname(self):
        return "nickname"
    def get_rref(self):
        return self.rref
    def get_storage_server(self):
        if self.rref is None:
            return None
        return _StorageServer(lambda: self.rref)
    def get_version(self):
        return self.rref.version
    def start_connecting(self, trigger_cb):
        raise NotImplementedError


@implementer(IStorageBroker)
<<<<<<< HEAD
class NoNetworkStorageBroker(object):
    def get_servers_for_psi(self, peer_selection_index, for_upload=True):
=======
class NoNetworkStorageBroker(object):  # type: ignore # missing many methods
    def get_servers_for_psi(self, peer_selection_index):
>>>>>>> f0635d59
        def _permuted(server):
            seed = server.get_permutation_seed()
            return permute_server_hash(peer_selection_index, seed)
        return sorted(self.get_connected_servers(), key=_permuted)
    def get_connected_servers(self):
        return self.client._servers
    def get_nickname_for_serverid(self, serverid):
        return None
    def when_connected_enough(self, threshold):
        return defer.Deferred()
    def get_all_serverids(self):
        return []  # FIXME?
    def get_known_servers(self):
        return []  # FIXME?


def create_no_network_client(basedir):
    """
    :return: a Deferred yielding an instance of _Client subclass which
        does no actual networking but has the same API.
    """
    basedir = abspath_expanduser_unicode(unicode(basedir))
    fileutil.make_dirs(os.path.join(basedir, "private"), 0o700)

    from allmydata.client import read_config
    config = read_config(basedir, u'client.port')
    storage_broker = NoNetworkStorageBroker()
    client = _NoNetworkClient(
        config,
        main_tub=None,
        i2p_provider=None,
        tor_provider=None,
        introducer_clients=[],
        storage_farm_broker=storage_broker,
    )
    # this is a (pre-existing) reference-cycle and also a bad idea, see:
    # https://tahoe-lafs.org/trac/tahoe-lafs/ticket/2949
    storage_broker.client = client
    return defer.succeed(client)


class _NoNetworkClient(_Client):  # type: ignore  # tahoe-lafs/ticket/3573
    """
    Overrides all _Client networking functionality to do nothing.
    """

    def init_connections(self):
        pass
    def create_main_tub(self):
        pass
    def init_introducer_client(self):
        pass
    def create_log_tub(self):
        pass
    def setup_logging(self):
        pass
    def startService(self):
        service.MultiService.startService(self)
    def stopService(self):
        return service.MultiService.stopService(self)
    def init_helper(self):
        pass
    def init_key_gen(self):
        pass
    def init_storage(self):
        pass
    def init_client_storage_broker(self):
        self.storage_broker = NoNetworkStorageBroker()
        self.storage_broker.client = self
    def init_stub_client(self):
        pass
    #._servers will be set by the NoNetworkGrid which creates us


class SimpleStats(object):
    def __init__(self):
        self.counters = {}
        self.stats_producers = []

    def count(self, name, delta=1):
        val = self.counters.setdefault(name, 0)
        self.counters[name] = val + delta

    def register_producer(self, stats_producer):
        self.stats_producers.append(stats_producer)

    def get_stats(self):
        stats = {}
        for sp in self.stats_producers:
            stats.update(sp.get_stats())
        ret = { 'counters': self.counters, 'stats': stats }
        return ret

class NoNetworkGrid(service.MultiService):
    def __init__(self, basedir, num_clients, num_servers,
                 client_config_hooks, port_assigner):
        service.MultiService.__init__(self)

        # We really need to get rid of this pattern here (and
        # everywhere) in Tahoe where "async work" is started in
        # __init__ For now, we at least keep the errors so they can
        # cause tests to fail less-improperly (see _check_clients)
        self._setup_errors = []

        self.port_assigner = port_assigner
        self.basedir = basedir
        fileutil.make_dirs(basedir)

        self.servers_by_number = {} # maps to StorageServer instance
        self.wrappers_by_id = {} # maps to wrapped StorageServer instance
        self.proxies_by_id = {} # maps to IServer on which .rref is a wrapped
                                # StorageServer
        self.clients = []
        self.client_config_hooks = client_config_hooks

        for i in range(num_servers):
            ss = self.make_server(i)
            self.add_server(i, ss)
        self.rebuild_serverlist()

        for i in range(num_clients):
            d = self.make_client(i)
            d.addCallback(lambda c: self.clients.append(c))

            def _bad(f):
                self._setup_errors.append(f)
            d.addErrback(_bad)

    def _check_clients(self):
        """
        The anti-pattern of doing async work in __init__ means we need to
        check if that work completed successfully. This method either
        returns nothing or raises an exception in case __init__ failed
        to complete properly
        """
        if self._setup_errors:
            self._setup_errors[0].raiseException()

    @defer.inlineCallbacks
    def make_client(self, i, write_config=True):
        clientid = hashutil.tagged_hash(b"clientid", b"%d" % i)[:20]
        clientdir = os.path.join(self.basedir, "clients",
                                 idlib.shortnodeid_b2a(clientid))
        fileutil.make_dirs(clientdir)

        tahoe_cfg_path = os.path.join(clientdir, "tahoe.cfg")
        if write_config:
            from twisted.internet import reactor
            _, port_endpoint = self.port_assigner.assign(reactor)
            with open(tahoe_cfg_path, "w") as f:
                f.write("[node]\n")
                f.write("nickname = client-%d\n" % i)
                f.write("web.port = {}\n".format(port_endpoint))
                f.write("[storage]\n")
                f.write("enabled = false\n")
        else:
            _assert(os.path.exists(tahoe_cfg_path), tahoe_cfg_path=tahoe_cfg_path)

        c = None
        if i in self.client_config_hooks:
            # this hook can either modify tahoe.cfg, or return an
            # entirely new Client instance
            c = self.client_config_hooks[i](clientdir)

        if not c:
            c = yield create_no_network_client(clientdir)

        c.nodeid = clientid
        c.short_nodeid = b32encode(clientid).lower()[:8]
        c._servers = self.all_servers # can be updated later
        c.setServiceParent(self)
        defer.returnValue(c)

    def make_server(self, i, readonly=False):
        serverid = hashutil.tagged_hash(b"serverid", b"%d" % i)[:20]
        serverdir = os.path.join(self.basedir, "servers",
                                 idlib.shortnodeid_b2a(serverid), "storage")
        fileutil.make_dirs(serverdir)
        ss = StorageServer(serverdir, serverid, stats_provider=SimpleStats(),
                           readonly_storage=readonly)
        ss._no_network_server_number = i
        return ss

    def add_server(self, i, ss):
        # to deal with the fact that all StorageServers are named 'storage',
        # we interpose a middleman
        middleman = service.MultiService()
        middleman.setServiceParent(self)
        ss.setServiceParent(middleman)
        serverid = ss.my_nodeid
        self.servers_by_number[i] = ss
        wrapper = wrap_storage_server(FoolscapStorageServer(ss))
        self.wrappers_by_id[serverid] = wrapper
        self.proxies_by_id[serverid] = NoNetworkServer(serverid, wrapper)
        self.rebuild_serverlist()

    def get_all_serverids(self):
        return list(self.proxies_by_id.keys())

    def rebuild_serverlist(self):
        self._check_clients()
        self.all_servers = frozenset(list(self.proxies_by_id.values()))
        for c in self.clients:
            c._servers = self.all_servers

    def remove_server(self, serverid):
        # it's enough to remove the server from c._servers (we don't actually
        # have to detach and stopService it)
        for i,ss in list(self.servers_by_number.items()):
            if ss.my_nodeid == serverid:
                del self.servers_by_number[i]
                break
        del self.wrappers_by_id[serverid]
        del self.proxies_by_id[serverid]
        self.rebuild_serverlist()
        return ss

    def break_server(self, serverid, count=True):
        # mark the given server as broken, so it will throw exceptions when
        # asked to hold a share or serve a share. If count= is a number,
        # throw that many exceptions before starting to work again.
        self.wrappers_by_id[serverid].broken = count

    def hang_server(self, serverid):
        # hang the given server
        ss = self.wrappers_by_id[serverid]
        assert ss.hung_until is None
        ss.hung_until = defer.Deferred()

    def unhang_server(self, serverid):
        # unhang the given server
        ss = self.wrappers_by_id[serverid]
        assert ss.hung_until is not None
        ss.hung_until.callback(None)
        ss.hung_until = None

    def nuke_from_orbit(self):
        """ Empty all share directories in this grid. It's the only way to be sure ;-) """
        for server in list(self.servers_by_number.values()):
            for prefixdir in os.listdir(server.sharedir):
                if prefixdir != 'incoming':
                    fileutil.rm_dir(os.path.join(server.sharedir, prefixdir))


class GridTestMixin(object):
    def setUp(self):
        self.s = service.MultiService()
        self.s.startService()
        return super(GridTestMixin, self).setUp()

    def tearDown(self):
        return defer.gatherResults([
            self.s.stopService(),
            defer.maybeDeferred(super(GridTestMixin, self).tearDown),
        ])

    def set_up_grid(self, num_clients=1, num_servers=10,
                    client_config_hooks={}, oneshare=False):
        """
        Create a Tahoe-LAFS storage grid.

        :param num_clients: See ``NoNetworkGrid``
        :param num_servers: See `NoNetworkGrid``
        :param client_config_hooks: See ``NoNetworkGrid``

        :param bool oneshare: If ``True`` then the first client node is
            configured with ``n == k == happy == 1``.

        :return: ``None``
        """
        # self.basedir must be set
        port_assigner = SameProcessStreamEndpointAssigner()
        port_assigner.setUp()
        self.addCleanup(port_assigner.tearDown)
        self.g = NoNetworkGrid(self.basedir,
                               num_clients=num_clients,
                               num_servers=num_servers,
                               client_config_hooks=client_config_hooks,
                               port_assigner=port_assigner,
        )
        self.g.setServiceParent(self.s)
        if oneshare:
            c = self.get_client(0)
            c.encoding_params["k"] = 1
            c.encoding_params["happy"] = 1
            c.encoding_params["n"] = 1
        self._record_webports_and_baseurls()

    def _record_webports_and_baseurls(self):
        self.g._check_clients()
        self.client_webports = [c.getServiceNamed("webish").getPortnum()
                                for c in self.g.clients]
        self.client_baseurls = [c.getServiceNamed("webish").getURL()
                                for c in self.g.clients]

    def get_client_config(self, i=0):
        self.g._check_clients()
        return self.g.clients[i].config

    def get_clientdir(self, i=0):
        # ideally, use something get_client_config() only, we
        # shouldn't need to manipulate raw paths..
        return self.get_client_config(i).get_config_path()

    def get_client(self, i=0):
        self.g._check_clients()
        return self.g.clients[i]

    def restart_client(self, i=0):
        self.g._check_clients()
        client = self.g.clients[i]
        d = defer.succeed(None)
        d.addCallback(lambda ign: self.g.removeService(client))

        @defer.inlineCallbacks
        def _make_client(ign):
            c = yield self.g.make_client(i, write_config=False)
            self.g.clients[i] = c
            self._record_webports_and_baseurls()
        d.addCallback(_make_client)
        return d

    def get_serverdir(self, i):
        return self.g.servers_by_number[i].storedir

    def iterate_servers(self):
        for i in sorted(self.g.servers_by_number.keys()):
            ss = self.g.servers_by_number[i]
            yield (i, ss, ss.storedir)

    def find_uri_shares(self, uri):
        si = tahoe_uri.from_string(uri).get_storage_index()
        prefixdir = storage_index_to_dir(si)
        shares = []
        for i,ss in list(self.g.servers_by_number.items()):
            serverid = ss.my_nodeid
            basedir = os.path.join(ss.sharedir, prefixdir)
            if not os.path.exists(basedir):
                continue
            for f in os.listdir(basedir):
                try:
                    shnum = int(f)
                    shares.append((shnum, serverid, os.path.join(basedir, f)))
                except ValueError:
                    pass
        return sorted(shares)

    def copy_shares(self, uri):
        # type: (bytes) -> Dict[bytes, bytes]
        """
        Read all of the share files for the given capability from the storage area
        of the storage servers created by ``set_up_grid``.

        :param bytes uri: A Tahoe-LAFS data capability.

        :return: A ``dict`` mapping share file names to share file contents.
        """
        shares = {}
        for (shnum, serverid, sharefile) in self.find_uri_shares(uri):
            with open(sharefile, "rb") as f:
                shares[sharefile] = f.read()
        return shares

    def restore_all_shares(self, shares):
        for sharefile, data in list(shares.items()):
            with open(sharefile, "wb") as f:
                f.write(data)

    def delete_share(self, sharenum_and_serverid_and_sharefile):
        (shnum, serverid, sharefile) = sharenum_and_serverid_and_sharefile
        os.unlink(sharefile)

    def delete_shares_numbered(self, uri, shnums):
        for (i_shnum, i_serverid, i_sharefile) in self.find_uri_shares(uri):
            if i_shnum in shnums:
                os.unlink(i_sharefile)

    def delete_all_shares(self, serverdir):
        sharedir = os.path.join(serverdir, "shares")
        for prefixdir in os.listdir(sharedir):
            if prefixdir != 'incoming':
                fileutil.rm_dir(os.path.join(sharedir, prefixdir))

    def corrupt_share(self, sharenum_and_serverid_and_sharefile, corruptor_function):
        (shnum, serverid, sharefile) = sharenum_and_serverid_and_sharefile
        with open(sharefile, "rb") as f:
            sharedata = f.read()
        corruptdata = corruptor_function(sharedata)
        with open(sharefile, "wb") as f:
            f.write(corruptdata)

    def corrupt_shares_numbered(self, uri, shnums, corruptor, debug=False):
        for (i_shnum, i_serverid, i_sharefile) in self.find_uri_shares(uri):
            if i_shnum in shnums:
                with open(i_sharefile, "rb") as f:
                    sharedata = f.read()
                corruptdata = corruptor(sharedata, debug=debug)
                with open(i_sharefile, "wb") as f:
                    f.write(corruptdata)

    def corrupt_all_shares(self, uri, corruptor, debug=False):
        # type: (bytes, Callable[[bytes, bool], bytes], bool) -> None
        """
        Apply ``corruptor`` to the contents of all share files associated with a
        given capability and replace the share file contents with its result.
        """
        for (i_shnum, i_serverid, i_sharefile) in self.find_uri_shares(uri):
            with open(i_sharefile, "rb") as f:
                sharedata = f.read()
            corruptdata = corruptor(sharedata, debug)
            with open(i_sharefile, "wb") as f:
                f.write(corruptdata)

    @defer.inlineCallbacks
    def GET(self, urlpath, followRedirect=False, return_response=False,
            method="GET", clientnum=0, **kwargs):
        # if return_response=True, this fires with (data, statuscode,
        # respheaders) instead of just data.
        url = self.client_baseurls[clientnum] + ensure_text(urlpath)

        response = yield treq.request(method, url, persistent=False,
                                      allow_redirects=followRedirect,
                                      **kwargs)
        data = yield response.content()
        if return_response:
            # we emulate the old HTTPClientGetFactory-based response, which
            # wanted a tuple of (bytestring of data, bytestring of response
            # code like "200" or "404", and a
            # twisted.web.http_headers.Headers instance). Fortunately treq's
            # response.headers has one.
            defer.returnValue( (data, str(response.code), response.headers) )
        if 400 <= response.code < 600:
            raise Error(response.code, response=data)
        defer.returnValue(data)

    def PUT(self, urlpath, **kwargs):
        return self.GET(urlpath, method="PUT", **kwargs)<|MERGE_RESOLUTION|>--- conflicted
+++ resolved
@@ -228,13 +228,8 @@
 
 
 @implementer(IStorageBroker)
-<<<<<<< HEAD
 class NoNetworkStorageBroker(object):
     def get_servers_for_psi(self, peer_selection_index, for_upload=True):
-=======
-class NoNetworkStorageBroker(object):  # type: ignore # missing many methods
-    def get_servers_for_psi(self, peer_selection_index):
->>>>>>> f0635d59
         def _permuted(server):
             seed = server.get_permutation_seed()
             return permute_server_hash(peer_selection_index, seed)
