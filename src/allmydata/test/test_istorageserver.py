--- conflicted
+++ resolved
@@ -134,17 +134,10 @@
         """
         If we disconnect in the middle of writing to a bucket, all data is
         wiped, and it's even possible to write different data to the bucket.
-<<<<<<< HEAD
 
         (In the real world one shouldn't do that, but writing different data is
         a good way to test that the original data really was wiped.)
 
-=======
-
-        (In the real world one shouldn't do that, but writing different data is
-        a good way to test that the original data really was wiped.)
-
->>>>>>> 0a605530
         HTTP protocol should skip this test, since disconnection is meaningless
         concept; this is more about testing implicit contract the Foolscap
         implementation depends on doesn't change as we refactor things.
