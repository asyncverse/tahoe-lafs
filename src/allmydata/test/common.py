from __future__ import print_function

__all__ = [
    "SyncTestCase",
    "AsyncTestCase",
    "AsyncBrokenTestCase",
    "TrialTestCase",

    "flush_logged_errors",
    "skip",
    "skipIf",
]

import os, random, struct
import six
import tempfile
from tempfile import mktemp
from functools import partial
from unittest import case as _case
from socket import (
    AF_INET,
    SOCK_STREAM,
    SOMAXCONN,
    socket,
    error as socket_error,
)
from errno import (
    EADDRINUSE,
)

import attr

import treq

from zope.interface import implementer

from testtools import (
    TestCase,
    skip,
    skipIf,
)
from testtools.twistedsupport import (
    SynchronousDeferredRunTest,
    AsynchronousDeferredRunTest,
    AsynchronousDeferredRunTestForBrokenTwisted,
    flush_logged_errors,
)

from twisted.application import service
from twisted.plugin import IPlugin
from twisted.internet import defer
from twisted.internet.defer import inlineCallbacks, returnValue
from twisted.internet.interfaces import IPullProducer
from twisted.python import failure
from twisted.python.filepath import FilePath
from twisted.web.error import Error as WebError
from twisted.internet.interfaces import (
    IStreamServerEndpointStringParser,
    IReactorSocket,
)
from twisted.internet.endpoints import AdoptedStreamServerEndpoint
from twisted.trial.unittest import TestCase as _TrialTestCase

from allmydata import uri
from allmydata.interfaces import IMutableFileNode, IImmutableFileNode,\
                                 NotEnoughSharesError, ICheckable, \
                                 IMutableUploadable, SDMF_VERSION, \
                                 MDMF_VERSION
from allmydata.check_results import CheckResults, CheckAndRepairResults, \
     DeepCheckResults, DeepCheckAndRepairResults
from allmydata.storage_client import StubServer
from allmydata.mutable.layout import unpack_header
from allmydata.mutable.publish import MutableData
from allmydata.storage.mutable import MutableShareFile
from allmydata.util import hashutil, log, iputil
from allmydata.util.assertutil import precondition
from allmydata.util.consumer import download_to_data
import allmydata.test.common_util as testutil
from allmydata.immutable.upload import Uploader
from allmydata.client import (
    config_from_string,
    create_client_from_config,
)
from allmydata.scripts.common import (
    write_introducer,
    )

from ..crypto import (
    ed25519,
)
from .eliotutil import (
    EliotLoggedRunTest,
)
from .common_util import ShouldFailMixin  # noqa: F401


TEST_RSA_KEY_SIZE = 522

EMPTY_CLIENT_CONFIG = config_from_string(
    "/dev/null",
    "tub.port",
    ""
)


@attr.s
class MemoryIntroducerClient(object):
    """
    A model-only (no behavior) stand-in for ``IntroducerClient``.
    """
    tub = attr.ib()
    introducer_furl = attr.ib()
    nickname = attr.ib()
    my_version = attr.ib()
    oldest_supported = attr.ib()
    sequencer = attr.ib()
    cache_filepath = attr.ib()

    subscribed_to = attr.ib(default=attr.Factory(list))
    published_announcements = attr.ib(default=attr.Factory(list))


    def setServiceParent(self, parent):
        pass


    def subscribe_to(self, service_name, cb, *args, **kwargs):
        self.subscribed_to.append(Subscription(service_name, cb, args, kwargs))


    def publish(self, service_name, ann, signing_key):
        self.published_announcements.append(Announcement(
            service_name,
            ann,
            ed25519.string_from_signing_key(signing_key),
        ))


@attr.s
class Subscription(object):
    """
    A model of an introducer subscription.
    """
    service_name = attr.ib()
    cb = attr.ib()
    args = attr.ib()
    kwargs = attr.ib()


@attr.s
class Announcement(object):
    """
    A model of an introducer announcement.
    """
    service_name = attr.ib()
    ann = attr.ib()
    signing_key_bytes = attr.ib(type=bytes)

    @property
    def signing_key(self):
        return ed25519.signing_keypair_from_string(self.signing_key_bytes)[0]


def get_published_announcements(client):
    """
    Get a flattened list of all announcements sent using all introducer
    clients.
    """
    return list(
        announcement
        for introducer_client
        in client.introducer_clients
        for announcement
        in introducer_client.published_announcements
    )


class UseTestPlugins(object):
    """
    A fixture which enables loading Twisted plugins from the Tahoe-LAFS test
    suite.
    """
    def setUp(self):
        """
        Add the testing package ``plugins`` directory to the ``twisted.plugins``
        aggregate package.
        """
        import twisted.plugins
        testplugins = FilePath(__file__).sibling("plugins")
        twisted.plugins.__path__.insert(0, testplugins.path)

    def cleanUp(self):
        """
        Remove the testing package ``plugins`` directory from the
        ``twisted.plugins`` aggregate package.
        """
        import twisted.plugins
        testplugins = FilePath(__file__).sibling("plugins")
        twisted.plugins.__path__.remove(testplugins.path)

    def getDetails(self):
        return {}


@attr.s
class UseNode(object):
    """
    A fixture which creates a client node.

    :ivar dict[bytes, bytes] plugin_config: Configuration items to put in the
        node's configuration.

    :ivar bytes storage_plugin: The name of a storage plugin to enable.

    :ivar FilePath basedir: The base directory of the node.

    :ivar bytes introducer_furl: The introducer furl with which to
        configure the client.

    :ivar dict[bytes, bytes] node_config: Configuration items for the *node*
        section of the configuration.

    :ivar _Config config: The complete resulting configuration.
    """
    plugin_config = attr.ib()
    storage_plugin = attr.ib()
<<<<<<< HEAD
    basedir = attr.ib(validator=attr.validators.instance_of(FilePath))
    introducer_furl = attr.ib()
=======
    basedir = attr.ib()
    introducer_furl = attr.ib(validator=attr.validators.instance_of(bytes))
>>>>>>> 15d0207f
    node_config = attr.ib(default=attr.Factory(dict))

    config = attr.ib(default=None)

    def setUp(self):
        def format_config_items(config):
            return "\n".join(
                " = ".join((key, value))
                for (key, value)
                in config.items()
            )

        if self.plugin_config is None:
            plugin_config_section = ""
        else:
            plugin_config_section = """
[storageclient.plugins.{storage_plugin}]
{config}
""".format(
    storage_plugin=self.storage_plugin,
    config=format_config_items(self.plugin_config),
)

        write_introducer(
            self.basedir,
            "default",
            self.introducer_furl,
        )
        self.config = config_from_string(
            self.basedir.asTextMode().path,
            "tub.port",
"""
[node]
{node_config}

[client]
storage.plugins = {storage_plugin}
{plugin_config_section}
""".format(
    storage_plugin=self.storage_plugin,
    node_config=format_config_items(self.node_config),
    plugin_config_section=plugin_config_section,
)
        )

    def create_node(self):
        return create_client_from_config(
            self.config,
            _introducer_factory=MemoryIntroducerClient,
        )

    def cleanUp(self):
        pass


    def getDetails(self):
        return {}



@implementer(IPlugin, IStreamServerEndpointStringParser)
class AdoptedServerPort(object):
    """
    Parse an ``adopt-socket:<fd>`` endpoint description by adopting ``fd`` as
    a listening TCP port.
    """
    prefix = "adopt-socket"

    def parseStreamServer(self, reactor, fd):
        log.msg("Adopting {}".format(fd))
        # AdoptedStreamServerEndpoint wants to own the file descriptor.  It
        # will duplicate it and then close the one we pass in.  This means it
        # is really only possible to adopt a particular file descriptor once.
        #
        # This wouldn't matter except one of the tests wants to stop one of
        # the nodes and start it up again.  This results in exactly an attempt
        # to adopt a particular file descriptor twice.
        #
        # So we'll dup it ourselves.  AdoptedStreamServerEndpoint can do
        # whatever it wants to the result - the original will still be valid
        # and reusable.
        return AdoptedStreamServerEndpoint(reactor, os.dup(int(fd)), AF_INET)


def really_bind(s, addr):
    # Arbitrarily decide we'll try 100 times.  We don't want to try forever in
    # case this is a persistent problem.  Trying is cheap, though, so we may
    # as well try a lot.  Hopefully the OS isn't so bad at allocating a port
    # for us that it takes more than 2 iterations.
    for i in range(100):
        try:
            s.bind(addr)
        except socket_error as e:
            if e.errno == EADDRINUSE:
                continue
            raise
        else:
            return
    raise Exception("Many bind attempts failed with EADDRINUSE")


class SameProcessStreamEndpointAssigner(object):
    """
    A fixture which can assign streaming server endpoints for use *in this
    process only*.

    An effort is made to avoid address collisions for this port but the logic
    for doing so is platform-dependent (sorry, Windows).

    This is more reliable than trying to listen on a hard-coded non-zero port
    number.  It is at least as reliable as trying to listen on port number
    zero on Windows and more reliable than doing that on other platforms.
    """
    def setUp(self):
        self._cleanups = []
        # Make sure the `adopt-socket` endpoint is recognized.  We do this
        # instead of providing a dropin because we don't want to make this
        # endpoint available to random other applications.
        f = UseTestPlugins()
        f.setUp()
        self._cleanups.append(f.cleanUp)

    def tearDown(self):
        for c in self._cleanups:
            c()

    def assign(self, reactor):
        """
        Make a new streaming server endpoint and return its string description.

        This is intended to help write config files that will then be read and
        used in this process.

        :param reactor: The reactor which will be used to listen with the
            resulting endpoint.  If it provides ``IReactorSocket`` then
            resulting reliability will be extremely high.  If it doesn't,
            resulting reliability will be pretty alright.

        :return: A two-tuple of (location hint, port endpoint description) as
            strings.
        """
        if IReactorSocket.providedBy(reactor):
            # On this platform, we can reliable pre-allocate a listening port.
            # Once it is bound we know it will not fail later with EADDRINUSE.
            s = socket(AF_INET, SOCK_STREAM)
            # We need to keep ``s`` alive as long as the file descriptor we put in
            # this string might still be used.  We could dup() the descriptor
            # instead but then we've only inverted the cleanup problem: gone from
            # don't-close-too-soon to close-just-late-enough.  So we'll leave
            # ``s`` alive and use it as the cleanup mechanism.
            self._cleanups.append(s.close)
            s.setblocking(False)
            really_bind(s, ("127.0.0.1", 0))
            s.listen(SOMAXCONN)
            host, port = s.getsockname()
            location_hint = "tcp:%s:%d" % (host, port)
            port_endpoint = "adopt-socket:fd=%d" % (s.fileno(),)
        else:
            # On other platforms, we blindly guess and hope we get lucky.
            portnum = iputil.allocate_tcp_port()
            location_hint = "tcp:127.0.0.1:%d" % (portnum,)
            port_endpoint = "tcp:%d:interface=127.0.0.1" % (portnum,)

        return location_hint, port_endpoint

@implementer(IPullProducer)
class DummyProducer(object):
    def resumeProducing(self):
        pass

@implementer(IImmutableFileNode)
class FakeCHKFileNode(object):
    """I provide IImmutableFileNode, but all of my data is stored in a
    class-level dictionary."""

    def __init__(self, filecap, all_contents):
        precondition(isinstance(filecap, (uri.CHKFileURI, uri.LiteralFileURI)), filecap)
        self.all_contents = all_contents
        self.my_uri = filecap
        self.storage_index = self.my_uri.get_storage_index()

    def get_uri(self):
        return self.my_uri.to_string()
    def get_write_uri(self):
        return None
    def get_readonly_uri(self):
        return self.my_uri.to_string()
    def get_cap(self):
        return self.my_uri
    def get_verify_cap(self):
        return self.my_uri.get_verify_cap()
    def get_repair_cap(self):
        return self.my_uri.get_verify_cap()
    def get_storage_index(self):
        return self.storage_index

    def check(self, monitor, verify=False, add_lease=False):
        s = StubServer("\x00"*20)
        r = CheckResults(self.my_uri, self.storage_index,
                         healthy=True, recoverable=True,
                         count_happiness=10,
                         count_shares_needed=3,
                         count_shares_expected=10,
                         count_shares_good=10,
                         count_good_share_hosts=10,
                         count_recoverable_versions=1,
                         count_unrecoverable_versions=0,
                         servers_responding=[s],
                         sharemap={1: [s]},
                         count_wrong_shares=0,
                         list_corrupt_shares=[],
                         count_corrupt_shares=0,
                         list_incompatible_shares=[],
                         count_incompatible_shares=0,
                         summary="",
                         report=[],
                         share_problems=[],
                         servermap=None)
        return defer.succeed(r)
    def check_and_repair(self, monitor, verify=False, add_lease=False):
        d = self.check(verify)
        def _got(cr):
            r = CheckAndRepairResults(self.storage_index)
            r.pre_repair_results = r.post_repair_results = cr
            return r
        d.addCallback(_got)
        return d

    def is_mutable(self):
        return False
    def is_readonly(self):
        return True
    def is_unknown(self):
        return False
    def is_allowed_in_immutable_directory(self):
        return True
    def raise_error(self):
        pass

    def get_size(self):
        if isinstance(self.my_uri, uri.LiteralFileURI):
            return self.my_uri.get_size()
        try:
            data = self.all_contents[self.my_uri.to_string()]
        except KeyError as le:
            raise NotEnoughSharesError(le, 0, 3)
        return len(data)
    def get_current_size(self):
        return defer.succeed(self.get_size())

    def read(self, consumer, offset=0, size=None):
        # we don't bother to call registerProducer/unregisterProducer,
        # because it's a hassle to write a dummy Producer that does the right
        # thing (we have to make sure that DummyProducer.resumeProducing
        # writes the data into the consumer immediately, otherwise it will
        # loop forever).

        d = defer.succeed(None)
        d.addCallback(self._read, consumer, offset, size)
        return d

    def _read(self, ignored, consumer, offset, size):
        if isinstance(self.my_uri, uri.LiteralFileURI):
            data = self.my_uri.data
        else:
            if self.my_uri.to_string() not in self.all_contents:
                raise NotEnoughSharesError(None, 0, 3)
            data = self.all_contents[self.my_uri.to_string()]
        start = offset
        if size is not None:
            end = offset + size
        else:
            end = len(data)
        consumer.write(data[start:end])
        return consumer


    def get_best_readable_version(self):
        return defer.succeed(self)


    def download_to_data(self, progress=None):
        return download_to_data(self, progress=progress)


    download_best_version = download_to_data


    def get_size_of_best_version(self):
        return defer.succeed(self.get_size)


def make_chk_file_cap(size):
    return uri.CHKFileURI(key=os.urandom(16),
                          uri_extension_hash=os.urandom(32),
                          needed_shares=3,
                          total_shares=10,
                          size=size)
def make_chk_file_uri(size):
    return make_chk_file_cap(size).to_string()

def create_chk_filenode(contents, all_contents):
    filecap = make_chk_file_cap(len(contents))
    n = FakeCHKFileNode(filecap, all_contents)
    all_contents[filecap.to_string()] = contents
    return n


@implementer(IMutableFileNode, ICheckable)
class FakeMutableFileNode(object):
    """I provide IMutableFileNode, but all of my data is stored in a
    class-level dictionary."""

    MUTABLE_SIZELIMIT = 10000

    def __init__(self, storage_broker, secret_holder,
                 default_encoding_parameters, history, all_contents):
        self.all_contents = all_contents
        self.file_types = {} # storage index => MDMF_VERSION or SDMF_VERSION
        self.init_from_cap(make_mutable_file_cap())
        self._k = default_encoding_parameters['k']
        self._segsize = default_encoding_parameters['max_segment_size']
    def create(self, contents, key_generator=None, keysize=None,
               version=SDMF_VERSION):
        if version == MDMF_VERSION and \
            isinstance(self.my_uri, (uri.ReadonlySSKFileURI,
                                 uri.WriteableSSKFileURI)):
            self.init_from_cap(make_mdmf_mutable_file_cap())
        self.file_types[self.storage_index] = version
        initial_contents = self._get_initial_contents(contents)
        data = initial_contents.read(initial_contents.get_size())
        data = "".join(data)
        self.all_contents[self.storage_index] = data
        return defer.succeed(self)
    def _get_initial_contents(self, contents):
        if contents is None:
            return MutableData("")

        if IMutableUploadable.providedBy(contents):
            return contents

        assert callable(contents), "%s should be callable, not %s" % \
               (contents, type(contents))
        return contents(self)
    def init_from_cap(self, filecap):
        assert isinstance(filecap, (uri.WriteableSSKFileURI,
                                    uri.ReadonlySSKFileURI,
                                    uri.WriteableMDMFFileURI,
                                    uri.ReadonlyMDMFFileURI))
        self.my_uri = filecap
        self.storage_index = self.my_uri.get_storage_index()
        if isinstance(filecap, (uri.WriteableMDMFFileURI,
                                uri.ReadonlyMDMFFileURI)):
            self.file_types[self.storage_index] = MDMF_VERSION

        else:
            self.file_types[self.storage_index] = SDMF_VERSION

        return self
    def get_cap(self):
        return self.my_uri
    def get_readcap(self):
        return self.my_uri.get_readonly()
    def get_uri(self):
        return self.my_uri.to_string()
    def get_write_uri(self):
        if self.is_readonly():
            return None
        return self.my_uri.to_string()
    def get_readonly(self):
        return self.my_uri.get_readonly()
    def get_readonly_uri(self):
        return self.my_uri.get_readonly().to_string()
    def get_verify_cap(self):
        return self.my_uri.get_verify_cap()
    def get_repair_cap(self):
        if self.my_uri.is_readonly():
            return None
        return self.my_uri
    def is_readonly(self):
        return self.my_uri.is_readonly()
    def is_mutable(self):
        return self.my_uri.is_mutable()
    def is_unknown(self):
        return False
    def is_allowed_in_immutable_directory(self):
        return not self.my_uri.is_mutable()
    def raise_error(self):
        pass
    def get_writekey(self):
        return "\x00"*16
    def get_size(self):
        return len(self.all_contents[self.storage_index])
    def get_current_size(self):
        return self.get_size_of_best_version()
    def get_size_of_best_version(self):
        return defer.succeed(len(self.all_contents[self.storage_index]))

    def get_storage_index(self):
        return self.storage_index

    def get_servermap(self, mode):
        return defer.succeed(None)

    def get_version(self):
        assert self.storage_index in self.file_types
        return self.file_types[self.storage_index]

    def check(self, monitor, verify=False, add_lease=False):
        s = StubServer("\x00"*20)
        r = CheckResults(self.my_uri, self.storage_index,
                         healthy=True, recoverable=True,
                         count_happiness=10,
                         count_shares_needed=3,
                         count_shares_expected=10,
                         count_shares_good=10,
                         count_good_share_hosts=10,
                         count_recoverable_versions=1,
                         count_unrecoverable_versions=0,
                         servers_responding=[s],
                         sharemap={"seq1-abcd-sh0": [s]},
                         count_wrong_shares=0,
                         list_corrupt_shares=[],
                         count_corrupt_shares=0,
                         list_incompatible_shares=[],
                         count_incompatible_shares=0,
                         summary="",
                         report=[],
                         share_problems=[],
                         servermap=None)
        return defer.succeed(r)

    def check_and_repair(self, monitor, verify=False, add_lease=False):
        d = self.check(verify)
        def _got(cr):
            r = CheckAndRepairResults(self.storage_index)
            r.pre_repair_results = r.post_repair_results = cr
            return r
        d.addCallback(_got)
        return d

    def deep_check(self, verify=False, add_lease=False):
        d = self.check(verify)
        def _done(r):
            dr = DeepCheckResults(self.storage_index)
            dr.add_check(r, [])
            return dr
        d.addCallback(_done)
        return d

    def deep_check_and_repair(self, verify=False, add_lease=False):
        d = self.check_and_repair(verify)
        def _done(r):
            dr = DeepCheckAndRepairResults(self.storage_index)
            dr.add_check(r, [])
            return dr
        d.addCallback(_done)
        return d

    def download_best_version(self, progress=None):
        return defer.succeed(self._download_best_version(progress=progress))


    def _download_best_version(self, ignored=None, progress=None):
        if isinstance(self.my_uri, uri.LiteralFileURI):
            return self.my_uri.data
        if self.storage_index not in self.all_contents:
            raise NotEnoughSharesError(None, 0, 3)
        return self.all_contents[self.storage_index]


    def overwrite(self, new_contents):
        assert not self.is_readonly()
        new_data = new_contents.read(new_contents.get_size())
        new_data = "".join(new_data)
        self.all_contents[self.storage_index] = new_data
        return defer.succeed(None)
    def modify(self, modifier):
        # this does not implement FileTooLargeError, but the real one does
        return defer.maybeDeferred(self._modify, modifier)
    def _modify(self, modifier):
        assert not self.is_readonly()
        old_contents = self.all_contents[self.storage_index]
        new_data = modifier(old_contents, None, True)
        self.all_contents[self.storage_index] = new_data
        return None

    # As actually implemented, MutableFilenode and MutableFileVersion
    # are distinct. However, nothing in the webapi uses (yet) that
    # distinction -- it just uses the unified download interface
    # provided by get_best_readable_version and read. When we start
    # doing cooler things like LDMF, we will want to revise this code to
    # be less simplistic.
    def get_best_readable_version(self):
        return defer.succeed(self)


    def get_best_mutable_version(self):
        return defer.succeed(self)

    # Ditto for this, which is an implementation of IWriteable.
    # XXX: Declare that the same is implemented.
    def update(self, data, offset):
        assert not self.is_readonly()
        def modifier(old, servermap, first_time):
            new = old[:offset] + "".join(data.read(data.get_size()))
            new += old[len(new):]
            return new
        return self.modify(modifier)


    def read(self, consumer, offset=0, size=None):
        data = self._download_best_version()
        if size:
            data = data[offset:offset+size]
        consumer.write(data)
        return defer.succeed(consumer)


def make_mutable_file_cap():
    return uri.WriteableSSKFileURI(writekey=os.urandom(16),
                                   fingerprint=os.urandom(32))

def make_mdmf_mutable_file_cap():
    return uri.WriteableMDMFFileURI(writekey=os.urandom(16),
                                   fingerprint=os.urandom(32))

def make_mutable_file_uri(mdmf=False):
    if mdmf:
        uri = make_mdmf_mutable_file_cap()
    else:
        uri = make_mutable_file_cap()

    return uri.to_string()

def make_verifier_uri():
    return uri.SSKVerifierURI(storage_index=os.urandom(16),
                              fingerprint=os.urandom(32)).to_string()

def create_mutable_filenode(contents, mdmf=False, all_contents=None):
    # XXX: All of these arguments are kind of stupid.
    if mdmf:
        cap = make_mdmf_mutable_file_cap()
    else:
        cap = make_mutable_file_cap()

    encoding_params = {}
    encoding_params['k'] = 3
    encoding_params['max_segment_size'] = 128*1024

    filenode = FakeMutableFileNode(None, None, encoding_params, None,
                                   all_contents)
    filenode.init_from_cap(cap)
    if mdmf:
        filenode.create(MutableData(contents), version=MDMF_VERSION)
    else:
        filenode.create(MutableData(contents), version=SDMF_VERSION)
    return filenode


class LoggingServiceParent(service.MultiService):
    def log(self, *args, **kwargs):
        return log.msg(*args, **kwargs)


TEST_DATA=b"\x02"*(Uploader.URI_LIT_SIZE_THRESHOLD+1)


class WebErrorMixin(object):
    def explain_web_error(self, f):
        # an error on the server side causes the client-side getPage() to
        # return a failure(t.web.error.Error), and its str() doesn't show the
        # response body, which is where the useful information lives. Attach
        # this method as an errback handler, and it will reveal the hidden
        # message.
        f.trap(WebError)
        print("Web Error:", f.value, ":", f.value.response)
        return f

    def _shouldHTTPError(self, res, which, validator):
        if isinstance(res, failure.Failure):
            res.trap(WebError)
            return validator(res)
        else:
            self.fail("%s was supposed to Error, not get '%s'" % (which, res))

    def shouldHTTPError(self, which,
                        code=None, substring=None, response_substring=None,
                        callable=None, *args, **kwargs):
        # returns a Deferred with the response body
        assert substring is None or isinstance(substring, str)
        assert callable
        def _validate(f):
            if code is not None:
                self.failUnlessEqual(f.value.status, str(code), which)
            if substring:
                code_string = str(f)
                self.failUnless(substring in code_string,
                                "%s: substring '%s' not in '%s'"
                                % (which, substring, code_string))
            response_body = f.value.response
            if response_substring:
                self.failUnless(response_substring in response_body,
                                "%s: response substring '%s' not in '%s'"
                                % (which, response_substring, response_body))
            return response_body
        d = defer.maybeDeferred(callable, *args, **kwargs)
        d.addBoth(self._shouldHTTPError, which, _validate)
        return d

    @inlineCallbacks
    def assertHTTPError(self, url, code, response_substring,
                        method="get", persistent=False,
                        **args):
        response = yield treq.request(method, url, persistent=persistent,
                                      **args)
        body = yield response.content()
        self.assertEquals(response.code, code)
        if response_substring is not None:
            self.assertIn(response_substring, body)
        returnValue(body)

class ErrorMixin(WebErrorMixin):
    def explain_error(self, f):
        if f.check(defer.FirstError):
            print("First Error:", f.value.subFailure)
        return f

def corrupt_field(data, offset, size, debug=False):
    if random.random() < 0.5:
        newdata = testutil.flip_one_bit(data, offset, size)
        if debug:
            log.msg("testing: corrupting offset %d, size %d flipping one bit orig: %r, newdata: %r" % (offset, size, data[offset:offset+size], newdata[offset:offset+size]))
        return newdata
    else:
        newval = testutil.insecurerandstr(size)
        if debug:
            log.msg("testing: corrupting offset %d, size %d randomizing field, orig: %r, newval: %r" % (offset, size, data[offset:offset+size], newval))
        return data[:offset]+newval+data[offset+size:]

def _corrupt_nothing(data, debug=False):
    """Leave the data pristine. """
    return data

def _corrupt_file_version_number(data, debug=False):
    """Scramble the file data -- the share file version number have one bit
    flipped or else will be changed to a random value."""
    return corrupt_field(data, 0x00, 4)

def _corrupt_size_of_file_data(data, debug=False):
    """Scramble the file data -- the field showing the size of the share data
    within the file will be set to one smaller."""
    return corrupt_field(data, 0x04, 4)

def _corrupt_sharedata_version_number(data, debug=False):
    """Scramble the file data -- the share data version number will have one
    bit flipped or else will be changed to a random value, but not 1 or 2."""
    return corrupt_field(data, 0x0c, 4)
    sharevernum = struct.unpack(">L", data[0x0c:0x0c+4])[0]
    assert sharevernum in (1, 2), "This test is designed to corrupt immutable shares of v1 or v2 in specific ways."
    newsharevernum = sharevernum
    while newsharevernum in (1, 2):
        newsharevernum = random.randrange(0, 2**32)
    newsharevernumbytes = struct.pack(">L", newsharevernum)
    return data[:0x0c] + newsharevernumbytes + data[0x0c+4:]

def _corrupt_sharedata_version_number_to_plausible_version(data, debug=False):
    """Scramble the file data -- the share data version number will be
    changed to 2 if it is 1 or else to 1 if it is 2."""
    sharevernum = struct.unpack(">L", data[0x0c:0x0c+4])[0]
    assert sharevernum in (1, 2), "This test is designed to corrupt immutable shares of v1 or v2 in specific ways."
    if sharevernum == 1:
        newsharevernum = 2
    else:
        newsharevernum = 1
    newsharevernumbytes = struct.pack(">L", newsharevernum)
    return data[:0x0c] + newsharevernumbytes + data[0x0c+4:]

def _corrupt_segment_size(data, debug=False):
    """Scramble the file data -- the field showing the size of the segment
    will have one bit flipped or else be changed to a random value."""
    sharevernum = struct.unpack(">L", data[0x0c:0x0c+4])[0]
    assert sharevernum in (1, 2), "This test is designed to corrupt immutable shares of v1 or v2 in specific ways."
    if sharevernum == 1:
        return corrupt_field(data, 0x0c+0x04, 4, debug=False)
    else:
        return corrupt_field(data, 0x0c+0x04, 8, debug=False)

def _corrupt_size_of_sharedata(data, debug=False):
    """Scramble the file data -- the field showing the size of the data
    within the share data will have one bit flipped or else will be changed
    to a random value."""
    sharevernum = struct.unpack(">L", data[0x0c:0x0c+4])[0]
    assert sharevernum in (1, 2), "This test is designed to corrupt immutable shares of v1 or v2 in specific ways."
    if sharevernum == 1:
        return corrupt_field(data, 0x0c+0x08, 4)
    else:
        return corrupt_field(data, 0x0c+0x0c, 8)

def _corrupt_offset_of_sharedata(data, debug=False):
    """Scramble the file data -- the field showing the offset of the data
    within the share data will have one bit flipped or else be changed to a
    random value."""
    sharevernum = struct.unpack(">L", data[0x0c:0x0c+4])[0]
    assert sharevernum in (1, 2), "This test is designed to corrupt immutable shares of v1 or v2 in specific ways."
    if sharevernum == 1:
        return corrupt_field(data, 0x0c+0x0c, 4)
    else:
        return corrupt_field(data, 0x0c+0x14, 8)

def _corrupt_offset_of_ciphertext_hash_tree(data, debug=False):
    """Scramble the file data -- the field showing the offset of the
    ciphertext hash tree within the share data will have one bit flipped or
    else be changed to a random value.
    """
    sharevernum = struct.unpack(">L", data[0x0c:0x0c+4])[0]
    assert sharevernum in (1, 2), "This test is designed to corrupt immutable shares of v1 or v2 in specific ways."
    if sharevernum == 1:
        return corrupt_field(data, 0x0c+0x14, 4, debug=False)
    else:
        return corrupt_field(data, 0x0c+0x24, 8, debug=False)

def _corrupt_offset_of_block_hashes(data, debug=False):
    """Scramble the file data -- the field showing the offset of the block
    hash tree within the share data will have one bit flipped or else will be
    changed to a random value."""
    sharevernum = struct.unpack(">L", data[0x0c:0x0c+4])[0]
    assert sharevernum in (1, 2), "This test is designed to corrupt immutable shares of v1 or v2 in specific ways."
    if sharevernum == 1:
        return corrupt_field(data, 0x0c+0x18, 4)
    else:
        return corrupt_field(data, 0x0c+0x2c, 8)

def _corrupt_offset_of_block_hashes_to_truncate_crypttext_hashes(data, debug=False):
    """Scramble the file data -- the field showing the offset of the block
    hash tree within the share data will have a multiple of hash size
    subtracted from it, thus causing the downloader to download an incomplete
    crypttext hash tree."""
    sharevernum = struct.unpack(">L", data[0x0c:0x0c+4])[0]
    assert sharevernum in (1, 2), "This test is designed to corrupt immutable shares of v1 or v2 in specific ways."
    if sharevernum == 1:
        curval = struct.unpack(">L", data[0x0c+0x18:0x0c+0x18+4])[0]
        newval = random.randrange(0, max(1, (curval//hashutil.CRYPTO_VAL_SIZE)//2))*hashutil.CRYPTO_VAL_SIZE
        newvalstr = struct.pack(">L", newval)
        return data[:0x0c+0x18]+newvalstr+data[0x0c+0x18+4:]
    else:
        curval = struct.unpack(">Q", data[0x0c+0x2c:0x0c+0x2c+8])[0]
        newval = random.randrange(0, max(1, (curval//hashutil.CRYPTO_VAL_SIZE)//2))*hashutil.CRYPTO_VAL_SIZE
        newvalstr = struct.pack(">Q", newval)
        return data[:0x0c+0x2c]+newvalstr+data[0x0c+0x2c+8:]

def _corrupt_offset_of_share_hashes(data, debug=False):
    """Scramble the file data -- the field showing the offset of the share
    hash tree within the share data will have one bit flipped or else will be
    changed to a random value."""
    sharevernum = struct.unpack(">L", data[0x0c:0x0c+4])[0]
    assert sharevernum in (1, 2), "This test is designed to corrupt immutable shares of v1 or v2 in specific ways."
    if sharevernum == 1:
        return corrupt_field(data, 0x0c+0x1c, 4)
    else:
        return corrupt_field(data, 0x0c+0x34, 8)

def _corrupt_offset_of_uri_extension(data, debug=False):
    """Scramble the file data -- the field showing the offset of the uri
    extension will have one bit flipped or else will be changed to a random
    value."""
    sharevernum = struct.unpack(">L", data[0x0c:0x0c+4])[0]
    assert sharevernum in (1, 2), "This test is designed to corrupt immutable shares of v1 or v2 in specific ways."
    if sharevernum == 1:
        return corrupt_field(data, 0x0c+0x20, 4)
    else:
        return corrupt_field(data, 0x0c+0x3c, 8)

def _corrupt_offset_of_uri_extension_to_force_short_read(data, debug=False):
    """Scramble the file data -- the field showing the offset of the uri
    extension will be set to the size of the file minus 3. This means when
    the client tries to read the length field from that location it will get
    a short read -- the result string will be only 3 bytes long, not the 4 or
    8 bytes necessary to do a successful struct.unpack."""
    sharevernum = struct.unpack(">L", data[0x0c:0x0c+4])[0]
    assert sharevernum in (1, 2), "This test is designed to corrupt immutable shares of v1 or v2 in specific ways."
    # The "-0x0c" in here is to skip the server-side header in the share
    # file, which the client doesn't see when seeking and reading.
    if sharevernum == 1:
        if debug:
            log.msg("testing: corrupting offset %d, size %d, changing %d to %d (len(data) == %d)" % (0x2c, 4, struct.unpack(">L", data[0x2c:0x2c+4])[0], len(data)-0x0c-3, len(data)))
        return data[:0x2c] + struct.pack(">L", len(data)-0x0c-3) + data[0x2c+4:]
    else:
        if debug:
            log.msg("testing: corrupting offset %d, size %d, changing %d to %d (len(data) == %d)" % (0x48, 8, struct.unpack(">Q", data[0x48:0x48+8])[0], len(data)-0x0c-3, len(data)))
        return data[:0x48] + struct.pack(">Q", len(data)-0x0c-3) + data[0x48+8:]

def _corrupt_mutable_share_data(data, debug=False):
    prefix = data[:32]
    assert prefix == MutableShareFile.MAGIC, "This function is designed to corrupt mutable shares of v1, and the magic number doesn't look right: %r vs %r" % (prefix, MutableShareFile.MAGIC)
    data_offset = MutableShareFile.DATA_OFFSET
    sharetype = data[data_offset:data_offset+1]
    assert sharetype == "\x00", "non-SDMF mutable shares not supported"
    (version, ig_seqnum, ig_roothash, ig_IV, ig_k, ig_N, ig_segsize,
     ig_datalen, offsets) = unpack_header(data[data_offset:])
    assert version == 0, "this function only handles v0 SDMF files"
    start = data_offset + offsets["share_data"]
    length = data_offset + offsets["enc_privkey"] - start
    return corrupt_field(data, start, length)

def _corrupt_share_data(data, debug=False):
    """Scramble the file data -- the field containing the share data itself
    will have one bit flipped or else will be changed to a random value."""
    sharevernum = struct.unpack(">L", data[0x0c:0x0c+4])[0]
    assert sharevernum in (1, 2), "This test is designed to corrupt immutable shares of v1 or v2 in specific ways, not v%d." % sharevernum
    if sharevernum == 1:
        sharedatasize = struct.unpack(">L", data[0x0c+0x08:0x0c+0x08+4])[0]

        return corrupt_field(data, 0x0c+0x24, sharedatasize)
    else:
        sharedatasize = struct.unpack(">Q", data[0x0c+0x08:0x0c+0x0c+8])[0]

        return corrupt_field(data, 0x0c+0x44, sharedatasize)

def _corrupt_share_data_last_byte(data, debug=False):
    """Scramble the file data -- flip all bits of the last byte."""
    sharevernum = struct.unpack(">L", data[0x0c:0x0c+4])[0]
    assert sharevernum in (1, 2), "This test is designed to corrupt immutable shares of v1 or v2 in specific ways, not v%d." % sharevernum
    if sharevernum == 1:
        sharedatasize = struct.unpack(">L", data[0x0c+0x08:0x0c+0x08+4])[0]
        offset = 0x0c+0x24+sharedatasize-1
    else:
        sharedatasize = struct.unpack(">Q", data[0x0c+0x08:0x0c+0x0c+8])[0]
        offset = 0x0c+0x44+sharedatasize-1

    newdata = data[:offset] + chr(ord(data[offset])^0xFF) + data[offset+1:]
    if debug:
        log.msg("testing: flipping all bits of byte at offset %d: %r, newdata: %r" % (offset, data[offset], newdata[offset]))
    return newdata

def _corrupt_crypttext_hash_tree(data, debug=False):
    """Scramble the file data -- the field containing the crypttext hash tree
    will have one bit flipped or else will be changed to a random value.
    """
    sharevernum = struct.unpack(">L", data[0x0c:0x0c+4])[0]
    assert sharevernum in (1, 2), "This test is designed to corrupt immutable shares of v1 or v2 in specific ways."
    if sharevernum == 1:
        crypttexthashtreeoffset = struct.unpack(">L", data[0x0c+0x14:0x0c+0x14+4])[0]
        blockhashesoffset = struct.unpack(">L", data[0x0c+0x18:0x0c+0x18+4])[0]
    else:
        crypttexthashtreeoffset = struct.unpack(">Q", data[0x0c+0x24:0x0c+0x24+8])[0]
        blockhashesoffset = struct.unpack(">Q", data[0x0c+0x2c:0x0c+0x2c+8])[0]

    return corrupt_field(data, 0x0c+crypttexthashtreeoffset, blockhashesoffset-crypttexthashtreeoffset, debug=debug)

def _corrupt_crypttext_hash_tree_byte_x221(data, debug=False):
    """Scramble the file data -- the byte at offset 0x221 will have its 7th
    (b1) bit flipped.
    """
    sharevernum = struct.unpack(">L", data[0x0c:0x0c+4])[0]
    assert sharevernum in (1, 2), "This test is designed to corrupt immutable shares of v1 or v2 in specific ways."
    if debug:
        log.msg("original data: %r" % (data,))
    return data[:0x0c+0x221] + chr(ord(data[0x0c+0x221])^0x02) + data[0x0c+0x2210+1:]

def _corrupt_block_hashes(data, debug=False):
    """Scramble the file data -- the field containing the block hash tree
    will have one bit flipped or else will be changed to a random value.
    """
    sharevernum = struct.unpack(">L", data[0x0c:0x0c+4])[0]
    assert sharevernum in (1, 2), "This test is designed to corrupt immutable shares of v1 or v2 in specific ways."
    if sharevernum == 1:
        blockhashesoffset = struct.unpack(">L", data[0x0c+0x18:0x0c+0x18+4])[0]
        sharehashesoffset = struct.unpack(">L", data[0x0c+0x1c:0x0c+0x1c+4])[0]
    else:
        blockhashesoffset = struct.unpack(">Q", data[0x0c+0x2c:0x0c+0x2c+8])[0]
        sharehashesoffset = struct.unpack(">Q", data[0x0c+0x34:0x0c+0x34+8])[0]

    return corrupt_field(data, 0x0c+blockhashesoffset, sharehashesoffset-blockhashesoffset)

def _corrupt_share_hashes(data, debug=False):
    """Scramble the file data -- the field containing the share hash chain
    will have one bit flipped or else will be changed to a random value.
    """
    sharevernum = struct.unpack(">L", data[0x0c:0x0c+4])[0]
    assert sharevernum in (1, 2), "This test is designed to corrupt immutable shares of v1 or v2 in specific ways."
    if sharevernum == 1:
        sharehashesoffset = struct.unpack(">L", data[0x0c+0x1c:0x0c+0x1c+4])[0]
        uriextoffset = struct.unpack(">L", data[0x0c+0x20:0x0c+0x20+4])[0]
    else:
        sharehashesoffset = struct.unpack(">Q", data[0x0c+0x34:0x0c+0x34+8])[0]
        uriextoffset = struct.unpack(">Q", data[0x0c+0x3c:0x0c+0x3c+8])[0]

    return corrupt_field(data, 0x0c+sharehashesoffset, uriextoffset-sharehashesoffset)

def _corrupt_length_of_uri_extension(data, debug=False):
    """Scramble the file data -- the field showing the length of the uri
    extension will have one bit flipped or else will be changed to a random
    value."""
    sharevernum = struct.unpack(">L", data[0x0c:0x0c+4])[0]
    assert sharevernum in (1, 2), "This test is designed to corrupt immutable shares of v1 or v2 in specific ways."
    if sharevernum == 1:
        uriextoffset = struct.unpack(">L", data[0x0c+0x20:0x0c+0x20+4])[0]
        return corrupt_field(data, uriextoffset, 4)
    else:
        uriextoffset = struct.unpack(">Q", data[0x0c+0x3c:0x0c+0x3c+8])[0]
        return corrupt_field(data, 0x0c+uriextoffset, 8)

def _corrupt_uri_extension(data, debug=False):
    """Scramble the file data -- the field containing the uri extension will
    have one bit flipped or else will be changed to a random value."""
    sharevernum = struct.unpack(">L", data[0x0c:0x0c+4])[0]
    assert sharevernum in (1, 2), "This test is designed to corrupt immutable shares of v1 or v2 in specific ways."
    if sharevernum == 1:
        uriextoffset = struct.unpack(">L", data[0x0c+0x20:0x0c+0x20+4])[0]
        uriextlen = struct.unpack(">L", data[0x0c+uriextoffset:0x0c+uriextoffset+4])[0]
    else:
        uriextoffset = struct.unpack(">Q", data[0x0c+0x3c:0x0c+0x3c+8])[0]
        uriextlen = struct.unpack(">Q", data[0x0c+uriextoffset:0x0c+uriextoffset+8])[0]

    return corrupt_field(data, 0x0c+uriextoffset, uriextlen)


class _TestCaseMixin(object):
    """
    A mixin for ``TestCase`` which collects helpful behaviors for subclasses.

    Those behaviors are:

    * All of the features of testtools TestCase.
    * Each test method will be run in a unique Eliot action context which
      identifies the test and collects all Eliot log messages emitted by that
      test (including setUp and tearDown messages).
    * trial-compatible mktemp method
    * unittest2-compatible assertRaises helper
    * Automatic cleanup of tempfile.tempdir mutation (once pervasive through
      the Tahoe-LAFS test suite, perhaps gone now but someone should verify
      this).
    """
    def setUp(self):
        # Restore the original temporary directory.  Node ``init_tempdir``
        # mangles it and many tests manage to get that method called.
        self.addCleanup(
            partial(setattr, tempfile, "tempdir", tempfile.tempdir),
        )
        return super(_TestCaseMixin, self).setUp()

    class _DummyCase(_case.TestCase):
        def dummy(self):
            pass
    _dummyCase = _DummyCase("dummy")

    def mktemp(self):
        return mktemp()

    def assertRaises(self, *a, **kw):
        return self._dummyCase.assertRaises(*a, **kw)


class SyncTestCase(_TestCaseMixin, TestCase):
    """
    A ``TestCase`` which can run tests that may return an already-fired
    ``Deferred``.
    """
    run_tests_with = EliotLoggedRunTest.make_factory(
        SynchronousDeferredRunTest,
    )


class AsyncTestCase(_TestCaseMixin, TestCase):
    """
    A ``TestCase`` which can run tests that may return a Deferred that will
    only fire if the global reactor is running.
    """
    run_tests_with = EliotLoggedRunTest.make_factory(
        AsynchronousDeferredRunTest.make_factory(timeout=60.0),
    )


class AsyncBrokenTestCase(_TestCaseMixin, TestCase):
    """
    A ``TestCase`` like ``AsyncTestCase`` but which spins the reactor a little
    longer than apparently necessary to clean out lingering unaccounted for
    event sources.

    Tests which require this behavior are broken and should be fixed so they
    pass with ``AsyncTestCase``.
    """
    run_tests_with = EliotLoggedRunTest.make_factory(
        AsynchronousDeferredRunTestForBrokenTwisted.make_factory(timeout=60.0),
    )


class TrialTestCase(_TrialTestCase):
    """
    A twisted.trial.unittest.TestCaes with Tahoe required fixes
    applied. Currently these are:

      - ensure that .fail() passes a bytes msg on Python2
    """

    def fail(self, msg):
        """
        Ensure our msg is a native string on Python2. If it was Unicode,
        we encode it as utf8 and hope for the best. On Python3 we take
        no action.

        This is necessary because Twisted passes the 'msg' argument
        along to the constructor of an exception; on Python2,
        Exception will accept a `unicode` instance but will fail if
        you try to turn that Exception instance into a string.
        """

        if six.PY2:
            if isinstance(msg, six.text_type):
                return super(TrialTestCase, self).fail(msg.encode("utf8"))
        return super(TrialTestCase, self).fail(msg)<|MERGE_RESOLUTION|>--- conflicted
+++ resolved
@@ -224,13 +224,8 @@
     """
     plugin_config = attr.ib()
     storage_plugin = attr.ib()
-<<<<<<< HEAD
     basedir = attr.ib(validator=attr.validators.instance_of(FilePath))
-    introducer_furl = attr.ib()
-=======
-    basedir = attr.ib()
     introducer_furl = attr.ib(validator=attr.validators.instance_of(bytes))
->>>>>>> 15d0207f
     node_config = attr.ib(default=attr.Factory(dict))
 
     config = attr.ib(default=None)
