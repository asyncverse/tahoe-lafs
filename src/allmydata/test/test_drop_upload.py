--- conflicted
+++ resolved
@@ -7,11 +7,7 @@
 
 from allmydata.interfaces import IDirectoryNode, NoSuchChildError
 
-<<<<<<< HEAD
 from allmydata.util import fileutil, fake_inotify
-=======
-from allmydata.util import fake_inotify, fileutil
->>>>>>> 5c514739
 from allmydata.util.encodingutil import get_filesystem_encoding
 from allmydata.util.consumer import download_to_data
 from allmydata.test.no_network import GridTestMixin
@@ -83,17 +79,12 @@
             self.upload_dirnode = n
             self.upload_dircap = n.get_uri()
             self.uploader = DropUploader(self.client, self.upload_dircap, self.local_dir.encode('utf-8'),
-<<<<<<< HEAD
                                          "magicfolderdb.sqlite", inotify=self.inotify, pending_delay=0.2)
             self.uploader.setServiceParent(self.client)
             d = self.uploader.startService()
             self.uploader.upload_ready()
             return d
 
-=======
-                                         "magicfolderdb.sqlite", inotify=self.inotify)
-            return self.uploader.startService()
->>>>>>> 5c514739
         d.addCallback(_made_upload_dir)
 
         # Write something short enough for a LIT file.
@@ -194,14 +185,8 @@
                             DropUploader, client, upload_dircap, '\xFF', 'magicfolderdb', inotify=fake_inotify)
             self.shouldFail(AssertionError, 'nonexistent local.directory', 'there is no directory',
                             DropUploader, client, upload_dircap, os.path.join(self.basedir, "Laputa"), 'magicfolderdb', inotify=fake_inotify)
-
             self.shouldFail(AssertionError, 'non-directory local.directory', 'is not a directory',
-<<<<<<< HEAD
                             DropUploader, client, upload_dircap, not_a_dir, 'magicfolderdb', inotify=fake_inotify)
-=======
-                            DropUploader, client, upload_dircap, fp.path, 'magicfolderdb', inotify=fake_inotify)
->>>>>>> 5c514739
-
             self.shouldFail(AssertionError, 'bad upload.dircap', 'does not refer to a directory',
                             DropUploader, client, 'bad', errors_dir, 'magicfolderdb', inotify=fake_inotify)
             self.shouldFail(AssertionError, 'non-directory upload.dircap', 'does not refer to a directory',
