"""
Tests for HTTP storage client + server.
"""

from __future__ import absolute_import
from __future__ import division
from __future__ import print_function
from __future__ import unicode_literals

from future.utils import PY2

if PY2:
    # fmt: off
    from future.builtins import filter, map, zip, ascii, chr, hex, input, next, oct, open, pow, round, super, bytes, dict, list, object, range, str, max, min  # noqa: F401
    # fmt: on

from base64 import b64encode
from contextlib import contextmanager
from os import urandom

from cbor2 import dumps
from pycddl import ValidationError as CDDLValidationError
from hypothesis import assume, given, strategies as st
from fixtures import Fixture, TempDir
from treq.testing import StubTreq
from klein import Klein
from hyperlink import DecodedURL
from collections_extended import RangeMap
from twisted.internet.task import Clock
from twisted.web import http
from twisted.web.http_headers import Headers
from werkzeug import routing
from werkzeug.exceptions import NotFound as WNotFound

from .common import SyncTestCase
from ..storage.http_common import get_content_type
from ..storage.common import si_b2a
from ..storage.server import StorageServer
from ..storage.http_server import (
    HTTPServer,
    _extract_secrets,
    Secrets,
    ClientSecretsException,
    _authorized_route,
    StorageIndexConverter,
)
from ..storage.http_client import (
    StorageClient,
    ClientException,
    StorageClientImmutables,
    ImmutableCreateResult,
    UploadProgress,
    StorageClientGeneral,
    _encode_si,
)
<<<<<<< HEAD
=======
from ..storage.http_common import get_content_type, CBOR_MIME_TYPE
from ..storage.common import si_b2a
>>>>>>> 0c18dca1


class HTTPUtilities(SyncTestCase):
    """Tests for HTTP common utilities."""

    def test_get_content_type(self):
        """``get_content_type()`` extracts the content-type from the header."""

        def assert_header_values_result(values, expected_content_type):
            headers = Headers()
            if values:
                headers.setRawHeaders("Content-Type", values)
            content_type = get_content_type(headers)
            self.assertEqual(content_type, expected_content_type)

        assert_header_values_result(["text/html"], "text/html")
        assert_header_values_result([], None)
        assert_header_values_result(["text/plain", "application/json"], "text/plain")
        assert_header_values_result(["text/html;encoding=utf-8"], "text/html")


def _post_process(params):
    secret_types, secrets = params
    secrets = {t: s for (t, s) in zip(secret_types, secrets)}
    headers = [
        "{} {}".format(
            secret_type.value, str(b64encode(secrets[secret_type]), "ascii").strip()
        )
        for secret_type in secret_types
    ]
    return secrets, headers


# Creates a tuple of ({Secret enum value: secret_bytes}, [http headers with secrets]).
SECRETS_STRATEGY = (
    st.sets(st.sampled_from(Secrets))
    .flatmap(
        lambda secret_types: st.tuples(
            st.just(secret_types),
            st.lists(
                st.binary(min_size=32, max_size=32),
                min_size=len(secret_types),
                max_size=len(secret_types),
            ),
        )
    )
    .map(_post_process)
)


class ExtractSecretsTests(SyncTestCase):
    """
    Tests for ``_extract_secrets``.
    """

    def setUp(self):
        if PY2:
            self.skipTest("Not going to bother supporting Python 2")
        super(ExtractSecretsTests, self).setUp()

    @given(secrets_to_send=SECRETS_STRATEGY)
    def test_extract_secrets(self, secrets_to_send):
        """
        ``_extract_secrets()`` returns a dictionary with the extracted secrets
        if the input secrets match the required secrets.
        """
        secrets, headers = secrets_to_send

        # No secrets needed, none given:
        self.assertEqual(_extract_secrets(headers, secrets.keys()), secrets)

    @given(
        secrets_to_send=SECRETS_STRATEGY,
        secrets_to_require=st.sets(st.sampled_from(Secrets)),
    )
    def test_wrong_number_of_secrets(self, secrets_to_send, secrets_to_require):
        """
        If the wrong number of secrets are passed to ``_extract_secrets``, a
        ``ClientSecretsException`` is raised.
        """
        secrets_to_send, headers = secrets_to_send
        assume(secrets_to_send.keys() != secrets_to_require)

        with self.assertRaises(ClientSecretsException):
            _extract_secrets(headers, secrets_to_require)

    def test_bad_secret_missing_value(self):
        """
        Missing value in ``_extract_secrets`` result in
        ``ClientSecretsException``.
        """
        with self.assertRaises(ClientSecretsException):
            _extract_secrets(["lease-renew-secret"], {Secrets.LEASE_RENEW})

    def test_bad_secret_unknown_prefix(self):
        """
        Missing value in ``_extract_secrets`` result in
        ``ClientSecretsException``.
        """
        with self.assertRaises(ClientSecretsException):
            _extract_secrets(["FOO eA=="], {})

    def test_bad_secret_not_base64(self):
        """
        A non-base64 value in ``_extract_secrets`` result in
        ``ClientSecretsException``.
        """
        with self.assertRaises(ClientSecretsException):
            _extract_secrets(["lease-renew-secret x"], {Secrets.LEASE_RENEW})

    def test_bad_secret_wrong_length_lease_renew(self):
        """
        Lease renewal secrets must be 32-bytes long.
        """
        with self.assertRaises(ClientSecretsException):
            _extract_secrets(["lease-renew-secret eA=="], {Secrets.LEASE_RENEW})

    def test_bad_secret_wrong_length_lease_cancel(self):
        """
        Lease cancel secrets must be 32-bytes long.
        """
        with self.assertRaises(ClientSecretsException):
            _extract_secrets(["lease-cancel-secret eA=="], {Secrets.LEASE_RENEW})


class RouteConverterTests(SyncTestCase):
    """Tests for custom werkzeug path segment converters."""

    adapter = routing.Map(
        [
            routing.Rule(
                "/<storage_index:storage_index>/", endpoint="si", methods=["GET"]
            )
        ],
        converters={"storage_index": StorageIndexConverter},
    ).bind("example.com", "/")

    @given(storage_index=st.binary(min_size=16, max_size=16))
    def test_good_storage_index_is_parsed(self, storage_index):
        """
        A valid storage index is accepted and parsed back out by
        StorageIndexConverter.
        """
        self.assertEqual(
            self.adapter.match(
                "/{}/".format(str(si_b2a(storage_index), "ascii")), method="GET"
            ),
            ("si", {"storage_index": storage_index}),
        )

    def test_long_storage_index_is_not_parsed(self):
        """An overly long storage_index string is not parsed."""
        with self.assertRaises(WNotFound):
            self.adapter.match("/{}/".format("a" * 27), method="GET")

    def test_short_storage_index_is_not_parsed(self):
        """An overly short storage_index string is not parsed."""
        with self.assertRaises(WNotFound):
            self.adapter.match("/{}/".format("a" * 25), method="GET")

    def test_bad_characters_storage_index_is_not_parsed(self):
        """A storage_index string with bad characters is not parsed."""
        with self.assertRaises(WNotFound):
            self.adapter.match("/{}_/".format("a" * 25), method="GET")

    def test_invalid_storage_index_is_not_parsed(self):
        """An invalid storage_index string is not parsed."""
        with self.assertRaises(WNotFound):
            self.adapter.match("/nomd2a65ylxjbqzsw7gcfh4ivr/", method="GET")


# TODO should be actual swissnum
SWISSNUM_FOR_TEST = b"abcd"


class TestApp(object):
    """HTTP API for testing purposes."""

    _app = Klein()
    _swissnum = SWISSNUM_FOR_TEST  # Match what the test client is using

    @_authorized_route(_app, {Secrets.UPLOAD}, "/upload_secret", methods=["GET"])
    def validate_upload_secret(self, request, authorization):
        if authorization == {Secrets.UPLOAD: b"MAGIC"}:
            return "GOOD SECRET"
        else:
            return "BAD: {}".format(authorization)

    @_authorized_route(_app, set(), "/v1/version", methods=["GET"])
    def bad_version(self, request, authorization):
        """Return version result that violates the expected schema."""
        request.setHeader("content-type", CBOR_MIME_TYPE)
        return dumps({"garbage": 123})


def result_of(d):
    """
    Synchronously extract the result of a Deferred.
    """
    result = []
    error = []
    d.addCallbacks(result.append, error.append)
    if result:
        return result[0]
    if error:
        error[0].raiseException()
    raise RuntimeError(
        "We expected given Deferred to have result already, but it wasn't. "
        + "This is probably a test design issue."
    )


class CustomHTTPServerTests(SyncTestCase):
    """
    Tests that use a custom HTTP server.
    """

    def setUp(self):
        if PY2:
            self.skipTest("Not going to bother supporting Python 2")
        super(CustomHTTPServerTests, self).setUp()
        # Could be a fixture, but will only be used in this test class so not
        # going to bother:
        self._http_server = TestApp()
        self.client = StorageClient(
            DecodedURL.from_text("http://127.0.0.1"),
            SWISSNUM_FOR_TEST,
            treq=StubTreq(self._http_server._app.resource()),
        )

    def test_authorization_enforcement(self):
        """
        The requirement for secrets is enforced by the ``_authorized_route``
        decorator; if they are not given, a 400 response code is returned.
        """
        # Without secret, get a 400 error.
        response = result_of(
            self.client.request(
                "GET",
                "http://127.0.0.1/upload_secret",
            )
        )
        self.assertEqual(response.code, 400)

        # With secret, we're good.
        response = result_of(
            self.client.request(
                "GET", "http://127.0.0.1/upload_secret", upload_secret=b"MAGIC"
            )
        )
        self.assertEqual(response.code, 200)
        self.assertEqual(result_of(response.content()), b"GOOD SECRET")

    def test_client_side_schema_validation(self):
        """
        The client validates returned CBOR message against a schema.
        """
        client = StorageClientGeneral(self.client)
        with self.assertRaises(CDDLValidationError):
            result_of(client.get_version())


class HttpTestFixture(Fixture):
    """
    Setup HTTP tests' infrastructure, the storage server and corresponding
    client.
    """

    def _setUp(self):
        self.clock = Clock()
        self.tempdir = self.useFixture(TempDir())
        self.storage_server = StorageServer(
            self.tempdir.path, b"\x00" * 20, clock=self.clock
        )
        self.http_server = HTTPServer(self.storage_server, SWISSNUM_FOR_TEST)
        self.client = StorageClient(
            DecodedURL.from_text("http://127.0.0.1"),
            SWISSNUM_FOR_TEST,
            treq=StubTreq(self.http_server.get_resource()),
        )


class StorageClientWithHeadersOverride(object):
    """Wrap ``StorageClient`` and override sent headers."""

    def __init__(self, storage_client, add_headers):
        self.storage_client = storage_client
        self.add_headers = add_headers

    def __getattr__(self, attr):
        return getattr(self.storage_client, attr)

    def request(self, *args, headers=None, **kwargs):
        if headers is None:
            headers = Headers()
        for key, value in self.add_headers.items():
            headers.setRawHeaders(key, [value])
        return self.storage_client.request(*args, headers=headers, **kwargs)


@contextmanager
def assert_fails_with_http_code(test_case: SyncTestCase, code: int):
    """
    Context manager that asserts the code fails with the given HTTP response
    code.
    """
    with test_case.assertRaises(ClientException) as e:
        try:
            yield
        finally:
            pass
    test_case.assertEqual(e.exception.code, code)


class GenericHTTPAPITests(SyncTestCase):
    """
    Tests of HTTP client talking to the HTTP server, for generic HTTP API
    endpoints and concerns.
    """

    def setUp(self):
        if PY2:
            self.skipTest("Not going to bother supporting Python 2")
        super(GenericHTTPAPITests, self).setUp()
        self.http = self.useFixture(HttpTestFixture())

    def test_bad_authentication(self):
        """
        If the wrong swissnum is used, an ``Unauthorized`` response code is
        returned.
        """
        client = StorageClientGeneral(
            StorageClient(
                DecodedURL.from_text("http://127.0.0.1"),
                b"something wrong",
                treq=StubTreq(self.http.http_server.get_resource()),
            )
        )
        with assert_fails_with_http_code(self, http.UNAUTHORIZED):
            result_of(client.get_version())

    def test_unsupported_mime_type(self):
        """
        The client can request mime types other than CBOR, and if they are
        unsupported a NOT ACCEPTABLE (406) error will be returned.
        """
        client = StorageClientGeneral(
            StorageClientWithHeadersOverride(self.http.client, {"accept": "image/gif"})
        )
        with assert_fails_with_http_code(self, http.NOT_ACCEPTABLE):
            result_of(client.get_version())

    def test_version(self):
        """
        The client can return the version.

        We ignore available disk space and max immutable share size, since that
        might change across calls.
        """
        client = StorageClientGeneral(self.http.client)
        version = result_of(client.get_version())
        version[b"http://allmydata.org/tahoe/protocols/storage/v1"].pop(
            b"available-space"
        )
        version[b"http://allmydata.org/tahoe/protocols/storage/v1"].pop(
            b"maximum-immutable-share-size"
        )
        expected_version = self.http.storage_server.get_version()
        expected_version[b"http://allmydata.org/tahoe/protocols/storage/v1"].pop(
            b"available-space"
        )
        expected_version[b"http://allmydata.org/tahoe/protocols/storage/v1"].pop(
            b"maximum-immutable-share-size"
        )
        self.assertEqual(version, expected_version)

    def test_server_side_schema_validation(self):
        """
        Ensure that schema validation is happening: invalid CBOR should result
        in bad request response code (error 400).

        We don't bother checking every single request, the API on the
        server-side is designed to require a schema, so it validates
        everywhere.  But we check at least one to ensure we get correct
        response code on bad input, so we know validation happened.
        """
        upload_secret = urandom(32)
        lease_secret = urandom(32)
        storage_index = urandom(16)
        url = self.http.client.relative_url(
            "/v1/immutable/" + _encode_si(storage_index)
        )
        message = {"bad-message": "missing expected keys"}

        response = result_of(
            self.http.client.request(
                "POST",
                url,
                lease_renew_secret=lease_secret,
                lease_cancel_secret=lease_secret,
                upload_secret=upload_secret,
                message_to_serialize=message,
            )
        )
        self.assertEqual(response.code, http.BAD_REQUEST)


class ImmutableHTTPAPITests(SyncTestCase):
    """
    Tests for immutable upload/download APIs.
    """

    def setUp(self):
        if PY2:
            self.skipTest("Not going to bother supporting Python 2")
        super(ImmutableHTTPAPITests, self).setUp()
        self.http = self.useFixture(HttpTestFixture())
        self.imm_client = StorageClientImmutables(self.http.client)

    def create_upload(self, share_numbers, length):
        """
        Create a write bucket on server, return:

            (upload_secret, lease_secret, storage_index, result)
        """
        upload_secret = urandom(32)
        lease_secret = urandom(32)
        storage_index = urandom(16)
        created = result_of(
            self.imm_client.create(
                storage_index,
                share_numbers,
                length,
                upload_secret,
                lease_secret,
                lease_secret,
            )
        )
        return (upload_secret, lease_secret, storage_index, created)

    def test_upload_can_be_downloaded(self):
        """
        A single share can be uploaded in (possibly overlapping) chunks, and
        then a random chunk can be downloaded, and it will match the original
        file.

        We don't exercise the full variation of overlapping chunks because
        that's already done in test_storage.py.
        """
        length = 100
        expected_data = bytes(range(100))

        # Create a upload:
        (upload_secret, _, storage_index, created) = self.create_upload({1}, 100)
        self.assertEqual(
            created, ImmutableCreateResult(already_have=set(), allocated={1})
        )

        remaining = RangeMap()
        remaining.set(True, 0, 100)

        # Three writes: 10-19, 30-39, 50-59. This allows for a bunch of holes.
        def write(offset, length):
            remaining.empty(offset, offset + length)
            return self.imm_client.write_share_chunk(
                storage_index,
                1,
                upload_secret,
                offset,
                expected_data[offset : offset + length],
            )

        upload_progress = result_of(write(10, 10))
        self.assertEqual(
            upload_progress, UploadProgress(finished=False, required=remaining)
        )
        upload_progress = result_of(write(30, 10))
        self.assertEqual(
            upload_progress, UploadProgress(finished=False, required=remaining)
        )
        upload_progress = result_of(write(50, 10))
        self.assertEqual(
            upload_progress, UploadProgress(finished=False, required=remaining)
        )

        # Then, an overlapping write with matching data (15-35):
        upload_progress = result_of(write(15, 20))
        self.assertEqual(
            upload_progress, UploadProgress(finished=False, required=remaining)
        )

        # Now fill in the holes:
        upload_progress = result_of(write(0, 10))
        self.assertEqual(
            upload_progress, UploadProgress(finished=False, required=remaining)
        )
        upload_progress = result_of(write(40, 10))
        self.assertEqual(
            upload_progress, UploadProgress(finished=False, required=remaining)
        )
        upload_progress = result_of(write(60, 40))
        self.assertEqual(
            upload_progress, UploadProgress(finished=True, required=RangeMap())
        )

        # We can now read:
        for offset, length in [(0, 100), (10, 19), (99, 1), (49, 200)]:
            downloaded = result_of(
                self.imm_client.read_share_chunk(storage_index, 1, offset, length)
            )
            self.assertEqual(downloaded, expected_data[offset : offset + length])

    def test_write_with_wrong_upload_key(self):
        """
        A write with an upload key that is different than the original upload
        key will fail.
        """
        (upload_secret, _, storage_index, _) = self.create_upload({1}, 100)
        with assert_fails_with_http_code(self, http.UNAUTHORIZED):
            result_of(
                self.imm_client.write_share_chunk(
                    storage_index,
                    1,
                    upload_secret + b"X",
                    0,
                    b"123",
                )
            )

    def test_allocate_buckets_second_time_different_shares(self):
        """
        If allocate buckets endpoint is called second time with different
        upload key on potentially different shares, that creates the buckets on
        those shares that are different.
        """
        # Create a upload:
        (upload_secret, lease_secret, storage_index, created) = self.create_upload(
            {1, 2, 3}, 100
        )

        # Write half of share 1
        result_of(
            self.imm_client.write_share_chunk(
                storage_index,
                1,
                upload_secret,
                0,
                b"a" * 50,
            )
        )

        # Add same shares with a different upload key share 1 overlaps with
        # existing shares, this call shouldn't overwrite the existing
        # work-in-progress.
        upload_secret2 = b"x" * 2
        created2 = result_of(
            self.imm_client.create(
                storage_index,
                {1, 4, 6},
                100,
                upload_secret2,
                lease_secret,
                lease_secret,
            )
        )
        self.assertEqual(created2.allocated, {4, 6})

        # Write second half of share 1
        self.assertTrue(
            result_of(
                self.imm_client.write_share_chunk(
                    storage_index,
                    1,
                    upload_secret,
                    50,
                    b"b" * 50,
                )
            ).finished
        )

        # The upload of share 1 succeeded, demonstrating that second create()
        # call didn't overwrite work-in-progress.
        downloaded = result_of(
            self.imm_client.read_share_chunk(storage_index, 1, 0, 100)
        )
        self.assertEqual(downloaded, b"a" * 50 + b"b" * 50)

        # We can successfully upload the shares created with the second upload secret.
        self.assertTrue(
            result_of(
                self.imm_client.write_share_chunk(
                    storage_index,
                    4,
                    upload_secret2,
                    0,
                    b"x" * 100,
                )
            ).finished
        )

    def test_list_shares(self):
        """
        Once a share is finished uploading, it's possible to list it.
        """
        (upload_secret, _, storage_index, created) = self.create_upload({1, 2, 3}, 10)

        # Initially there are no shares:
        self.assertEqual(result_of(self.imm_client.list_shares(storage_index)), set())

        # Upload shares 1 and 3:
        for share_number in [1, 3]:
            progress = result_of(
                self.imm_client.write_share_chunk(
                    storage_index,
                    share_number,
                    upload_secret,
                    0,
                    b"0123456789",
                )
            )
            self.assertTrue(progress.finished)

        # Now shares 1 and 3 exist:
        self.assertEqual(result_of(self.imm_client.list_shares(storage_index)), {1, 3})

    def test_upload_bad_content_range(self):
        """
        Malformed or invalid Content-Range headers to the immutable upload
        endpoint result in a 416 error.
        """
        (upload_secret, _, storage_index, created) = self.create_upload({1}, 10)

        def check_invalid(bad_content_range_value):
            client = StorageClientImmutables(
                StorageClientWithHeadersOverride(
                    self.http.client, {"content-range": bad_content_range_value}
                )
            )
            with assert_fails_with_http_code(
                self, http.REQUESTED_RANGE_NOT_SATISFIABLE
            ):
                result_of(
                    client.write_share_chunk(
                        storage_index,
                        1,
                        upload_secret,
                        0,
                        b"0123456789",
                    )
                )

        check_invalid("not a valid content-range header at all")
        check_invalid("bytes -1-9/10")
        check_invalid("bytes 0--9/10")
        check_invalid("teapots 0-9/10")

    def test_list_shares_unknown_storage_index(self):
        """
        Listing unknown storage index's shares results in empty list of shares.
        """
        storage_index = bytes(range(16))
        self.assertEqual(result_of(self.imm_client.list_shares(storage_index)), set())

    def test_upload_non_existent_storage_index(self):
        """
        Uploading to a non-existent storage index or share number results in
        404.
        """
        (upload_secret, _, storage_index, _) = self.create_upload({1}, 10)

        def unknown_check(storage_index, share_number):
            with assert_fails_with_http_code(self, http.NOT_FOUND):
                result_of(
                    self.imm_client.write_share_chunk(
                        storage_index,
                        share_number,
                        upload_secret,
                        0,
                        b"0123456789",
                    )
                )

        # Wrong share number:
        unknown_check(storage_index, 7)
        # Wrong storage index:
        unknown_check(b"X" * 16, 7)

    def test_multiple_shares_uploaded_to_different_place(self):
        """
        If a storage index has multiple shares, uploads to different shares are
        stored separately and can be downloaded separately.
        """
        (upload_secret, _, storage_index, _) = self.create_upload({1, 2}, 10)
        result_of(
            self.imm_client.write_share_chunk(
                storage_index,
                1,
                upload_secret,
                0,
                b"1" * 10,
            )
        )
        result_of(
            self.imm_client.write_share_chunk(
                storage_index,
                2,
                upload_secret,
                0,
                b"2" * 10,
            )
        )
        self.assertEqual(
            result_of(self.imm_client.read_share_chunk(storage_index, 1, 0, 10)),
            b"1" * 10,
        )
        self.assertEqual(
            result_of(self.imm_client.read_share_chunk(storage_index, 2, 0, 10)),
            b"2" * 10,
        )

    def test_mismatching_upload_fails(self):
        """
        If an uploaded chunk conflicts with an already uploaded chunk, a
        CONFLICT error is returned.
        """
        (upload_secret, _, storage_index, created) = self.create_upload({1}, 100)

        # Write:
        result_of(
            self.imm_client.write_share_chunk(
                storage_index,
                1,
                upload_secret,
                0,
                b"0" * 10,
            )
        )

        # Conflicting write:
        with assert_fails_with_http_code(self, http.CONFLICT):
            result_of(
                self.imm_client.write_share_chunk(
                    storage_index,
                    1,
                    upload_secret,
                    0,
                    b"0123456789",
                )
            )

    def upload(self, share_number, data_length=26):
        """
        Create a share, return (storage_index, uploaded_data).
        """
        uploaded_data = (b"abcdefghijklmnopqrstuvwxyz" * ((data_length // 26) + 1))[
            :data_length
        ]
        (upload_secret, _, storage_index, _) = self.create_upload(
            {share_number}, data_length
        )
        result_of(
            self.imm_client.write_share_chunk(
                storage_index,
                share_number,
                upload_secret,
                0,
                uploaded_data,
            )
        )
        return storage_index, uploaded_data

    def test_read_of_wrong_storage_index_fails(self):
        """
        Reading from unknown storage index results in 404.
        """
        with assert_fails_with_http_code(self, http.NOT_FOUND):
            result_of(
                self.imm_client.read_share_chunk(
                    b"1" * 16,
                    1,
                    0,
                    10,
                )
            )

    def test_read_of_wrong_share_number_fails(self):
        """
        Reading from unknown storage index results in 404.
        """
        storage_index, _ = self.upload(1)
        with assert_fails_with_http_code(self, http.NOT_FOUND):
            result_of(
                self.imm_client.read_share_chunk(
                    storage_index,
                    7,  # different share number
                    0,
                    10,
                )
            )

    def test_read_with_negative_offset_fails(self):
        """
        Malformed or unsupported Range headers result in 416 (requested range
        not satisfiable) error.
        """
        storage_index, _ = self.upload(1)

        def check_bad_range(bad_range_value):
            client = StorageClientImmutables(
                StorageClientWithHeadersOverride(
                    self.http.client, {"range": bad_range_value}
                )
            )

            with assert_fails_with_http_code(
                self, http.REQUESTED_RANGE_NOT_SATISFIABLE
            ):
                result_of(
                    client.read_share_chunk(
                        storage_index,
                        1,
                        0,
                        10,
                    )
                )

        # Bad unit
        check_bad_range("molluscs=0-9")
        # Negative offsets
        check_bad_range("bytes=-2-9")
        check_bad_range("bytes=0--10")
        # Negative offset no endpoint
        check_bad_range("bytes=-300-")
        check_bad_range("bytes=")
        # Multiple ranges are currently unsupported, even if they're
        # semantically valid under HTTP:
        check_bad_range("bytes=0-5, 6-7")
        # Ranges without an end are currently unsupported, even if they're
        # semantically valid under HTTP.
        check_bad_range("bytes=0-")

    @given(data_length=st.integers(min_value=1, max_value=300000))
    def test_read_with_no_range(self, data_length):
        """
        A read with no range returns the whole immutable.
        """
        storage_index, uploaded_data = self.upload(1, data_length)
        response = result_of(
            self.http.client.request(
                "GET",
                self.http.client.relative_url(
                    "/v1/immutable/{}/1".format(_encode_si(storage_index))
                ),
            )
        )
        self.assertEqual(response.code, http.OK)
        self.assertEqual(result_of(response.content()), uploaded_data)

    def test_validate_content_range_response_to_read(self):
        """
        The server responds to ranged reads with an appropriate Content-Range
        header.
        """
        storage_index, _ = self.upload(1, 26)

        def check_range(requested_range, expected_response):
            headers = Headers()
            headers.setRawHeaders("range", [requested_range])
            response = result_of(
                self.http.client.request(
                    "GET",
                    self.http.client.relative_url(
                        "/v1/immutable/{}/1".format(_encode_si(storage_index))
                    ),
                    headers=headers,
                )
            )
            self.assertEqual(
                response.headers.getRawHeaders("content-range"), [expected_response]
            )

        check_range("bytes=0-10", "bytes 0-10/*")
        # Can't go beyond the end of the immutable!
        check_range("bytes=10-100", "bytes 10-25/*")

    def test_timed_out_upload_allows_reupload(self):
        """
        If an in-progress upload times out, it is cancelled altogether,
        allowing a new upload to occur.
        """
        self._test_abort_or_timed_out_upload_to_existing_storage_index(
            lambda **kwargs: self.http.clock.advance(30 * 60 + 1)
        )

    def test_abort_upload_allows_reupload(self):
        """
        If an in-progress upload is aborted, it is cancelled altogether,
        allowing a new upload to occur.
        """

        def abort(storage_index, share_number, upload_secret):
            return result_of(
                self.imm_client.abort_upload(storage_index, share_number, upload_secret)
            )

        self._test_abort_or_timed_out_upload_to_existing_storage_index(abort)

    def _test_abort_or_timed_out_upload_to_existing_storage_index(self, cancel_upload):
        """Start uploading to an existing storage index that then times out or aborts.

        Re-uploading should work.
        """
        # Start an upload:
        (upload_secret, _, storage_index, _) = self.create_upload({1}, 100)
        result_of(
            self.imm_client.write_share_chunk(
                storage_index,
                1,
                upload_secret,
                0,
                b"123",
            )
        )

        # Now, the upload is cancelled somehow:
        cancel_upload(
            storage_index=storage_index, upload_secret=upload_secret, share_number=1
        )

        # Now we can create a new share with the same storage index without
        # complaint:
        upload_secret = urandom(32)
        lease_secret = urandom(32)
        created = result_of(
            self.imm_client.create(
                storage_index,
                {1},
                100,
                upload_secret,
                lease_secret,
                lease_secret,
            )
        )
        self.assertEqual(created.allocated, {1})

        # And write to it, too:
        result_of(
            self.imm_client.write_share_chunk(
                storage_index,
                1,
                upload_secret,
                0,
                b"ABC",
            )
        )

    def test_unknown_aborts(self):
        """
        Aborting uploads with an unknown storage index or share number will
        result 404 HTTP response code.
        """
        (upload_secret, _, storage_index, _) = self.create_upload({1}, 100)

        for si, num in [(storage_index, 3), (b"x" * 16, 1)]:
            with assert_fails_with_http_code(self, http.NOT_FOUND):
                result_of(self.imm_client.abort_upload(si, num, upload_secret))

    def test_unauthorized_abort(self):
        """
        An abort with the wrong key will return an unauthorized error, and will
        not abort the upload.
        """
        (upload_secret, _, storage_index, _) = self.create_upload({1}, 100)

        # Failed to abort becaues wrong upload secret:
        with assert_fails_with_http_code(self, http.UNAUTHORIZED):
            result_of(
                self.imm_client.abort_upload(storage_index, 1, upload_secret + b"X")
            )

        # We can still write to it:
        result_of(
            self.imm_client.write_share_chunk(
                storage_index,
                1,
                upload_secret,
                0,
                b"ABC",
            )
        )

    def test_too_late_abort(self):
        """
        An abort of an already-fully-uploaded immutable will result in 405
        error and will not affect the immutable.
        """
        uploaded_data = b"123"
        (upload_secret, _, storage_index, _) = self.create_upload({0}, 3)
        result_of(
            self.imm_client.write_share_chunk(
                storage_index,
                0,
                upload_secret,
                0,
                uploaded_data,
            )
        )

        # Can't abort, we finished upload:
        with assert_fails_with_http_code(self, http.NOT_ALLOWED):
            result_of(self.imm_client.abort_upload(storage_index, 0, upload_secret))

        # Abort didn't prevent reading:
        self.assertEqual(
            uploaded_data,
            result_of(
                self.imm_client.read_share_chunk(
                    storage_index,
                    0,
                    0,
                    3,
                )
            ),
        )

    def test_lease_renew_and_add(self):
        """
        It's possible the renew the lease on an uploaded immutable, by using
        the same renewal secret, or add a new lease by choosing a different
        renewal secret.
        """
        # Create immutable:
        (upload_secret, lease_secret, storage_index, _) = self.create_upload({0}, 100)
        result_of(
            self.imm_client.write_share_chunk(
                storage_index,
                0,
                upload_secret,
                0,
                b"A" * 100,
            )
        )

        [lease] = self.http.storage_server.get_leases(storage_index)
        initial_expiration_time = lease.get_expiration_time()

        # Time passes:
        self.http.clock.advance(167)

        # We renew the lease:
        result_of(
            self.imm_client.add_or_renew_lease(
                storage_index, lease_secret, lease_secret
            )
        )

        # More time passes:
        self.http.clock.advance(10)

        # We create a new lease:
        lease_secret2 = urandom(32)
        result_of(
            self.imm_client.add_or_renew_lease(
                storage_index, lease_secret2, lease_secret2
            )
        )

        [lease1, lease2] = self.http.storage_server.get_leases(storage_index)
        self.assertEqual(lease1.get_expiration_time(), initial_expiration_time + 167)
        self.assertEqual(lease2.get_expiration_time(), initial_expiration_time + 177)

    def test_lease_on_unknown_storage_index(self):
        """
        An attempt to renew an unknown storage index will result in a HTTP 404.
        """
        storage_index = urandom(16)
        secret = b"A" * 32
        with assert_fails_with_http_code(self, http.NOT_FOUND):
            result_of(self.imm_client.add_or_renew_lease(storage_index, secret, secret))

    def test_advise_corrupt_share(self):
        """
        Advising share was corrupted succeeds from HTTP client's perspective,
        and calls appropriate method on server.
        """
        corrupted = []
        self.http.storage_server.advise_corrupt_share = lambda *args: corrupted.append(
            args
        )

        storage_index, _ = self.upload(13)
        reason = "OHNO \u1235"
        result_of(self.imm_client.advise_corrupt_share(storage_index, 13, reason))

        self.assertEqual(
            corrupted, [(b"immutable", storage_index, 13, reason.encode("utf-8"))]
        )

    def test_advise_corrupt_share_unknown(self):
        """
        Advising an unknown share was corrupted results in 404.
        """
        storage_index, _ = self.upload(13)
        reason = "OHNO \u1235"
        result_of(self.imm_client.advise_corrupt_share(storage_index, 13, reason))

        for (si, share_number) in [(storage_index, 11), (urandom(16), 13)]:
            with assert_fails_with_http_code(self, http.NOT_FOUND):
                result_of(
                    self.imm_client.advise_corrupt_share(si, share_number, reason)
                )<|MERGE_RESOLUTION|>--- conflicted
+++ resolved
@@ -33,7 +33,7 @@
 from werkzeug.exceptions import NotFound as WNotFound
 
 from .common import SyncTestCase
-from ..storage.http_common import get_content_type
+from ..storage.http_common import get_content_type, CBOR_MIME_TYPE
 from ..storage.common import si_b2a
 from ..storage.server import StorageServer
 from ..storage.http_server import (
@@ -53,11 +53,6 @@
     StorageClientGeneral,
     _encode_si,
 )
-<<<<<<< HEAD
-=======
-from ..storage.http_common import get_content_type, CBOR_MIME_TYPE
-from ..storage.common import si_b2a
->>>>>>> 0c18dca1
 
 
 class HTTPUtilities(SyncTestCase):
