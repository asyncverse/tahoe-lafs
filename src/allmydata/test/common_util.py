from __future__ import print_function

from future.utils import PY2

import os
from random import randrange
from six.moves import StringIO

from twisted.internet import reactor, defer
from twisted.python import failure
from twisted.trial import unittest

from ..util.assertutil import precondition
from allmydata.util.encodingutil import (unicode_platform, get_filesystem_encoding,

                                         get_io_encoding)
<<<<<<< HEAD
if PY2:
    from ..scripts import runner # hack for tests to run
=======
from future.utils import PY2
if PY2: # XXX this is a hack that makes some tests pass on Python3, remove
        # in the future
    from ..scripts import runner
>>>>>>> e0a52d8b
from .common_py3 import SignalMixin

def skip_if_cannot_represent_filename(u):
    precondition(isinstance(u, unicode))

    enc = get_filesystem_encoding()
    if not unicode_platform():
        try:
            u.encode(enc)
        except UnicodeEncodeError:
            raise unittest.SkipTest("A non-ASCII filename could not be encoded on this platform.")

def skip_if_cannot_represent_argv(u):
    precondition(isinstance(u, unicode))
    try:
        u.encode(get_io_encoding())
    except UnicodeEncodeError:
        raise unittest.SkipTest("A non-ASCII argv could not be encoded on this platform.")

def run_cli(verb, *args, **kwargs):
    precondition(not [True for arg in args if not isinstance(arg, str)],
                 "arguments to do_cli must be strs -- convert using unicode_to_argv", args=args)
    nodeargs = kwargs.get("nodeargs", [])
    argv = nodeargs + [verb] + list(args)
    stdin = kwargs.get("stdin", "")
    stdout = StringIO()
    stderr = StringIO()
    d = defer.succeed(argv)
    d.addCallback(runner.parse_or_exit_with_explanation, stdout=stdout)
    d.addCallback(runner.dispatch,
                  stdin=StringIO(stdin),
                  stdout=stdout, stderr=stderr)
    def _done(rc):
        return 0, stdout.getvalue(), stderr.getvalue()
    def _err(f):
        f.trap(SystemExit)
        return f.value.code, stdout.getvalue(), stderr.getvalue()
    d.addCallbacks(_done, _err)
    return d

def parse_cli(*argv):
    # This parses the CLI options (synchronously), and returns the Options
    # argument, or throws usage.UsageError if something went wrong.
    return runner.parse_options(argv)

class DevNullDictionary(dict):
    def __setitem__(self, key, value):
        return

def insecurerandstr(n):
    return ''.join(map(chr, map(randrange, [0]*n, [256]*n)))

def flip_bit(good, which):
    # flip the low-order bit of good[which]
    if which == -1:
        pieces = good[:which], good[-1:], ""
    else:
        pieces = good[:which], good[which:which+1], good[which+1:]
    return pieces[0] + chr(ord(pieces[1]) ^ 0x01) + pieces[2]

def flip_one_bit(s, offset=0, size=None):
    """ flip one random bit of the string s, in a byte greater than or equal to offset and less
    than offset+size. """
    if size is None:
        size=len(s)-offset
    i = randrange(offset, offset+size)
    result = s[:i] + chr(ord(s[i])^(0x01<<randrange(0, 8))) + s[i+1:]
    assert result != s, "Internal error -- flip_one_bit() produced the same string as its input: %s == %s" % (result, s)
    return result


class ReallyEqualMixin(object):
    def failUnlessReallyEqual(self, a, b, msg=None):
        self.assertEqual(a, b, msg)
        self.assertEqual(type(a), type(b), "a :: %r, b :: %r, %r" % (a, b, msg))


class StallMixin(object):
    def stall(self, res=None, delay=1):
        d = defer.Deferred()
        reactor.callLater(delay, d.callback, res)
        return d

class ShouldFailMixin(object):

    def shouldFail(self, expected_failure, which, substring,
                   callable, *args, **kwargs):
        assert substring is None or isinstance(substring, str)
        d = defer.maybeDeferred(callable, *args, **kwargs)
        def done(res):
            if isinstance(res, failure.Failure):
                res.trap(expected_failure)
                if substring:
                    self.failUnless(substring in str(res),
                                    "%s: substring '%s' not in '%s'"
                                    % (which, substring, str(res)))
                # return the Failure for further analysis, but in a form that
                # doesn't make the Deferred chain think that we failed.
                return [res]
            else:
                self.fail("%s was supposed to raise %s, not get '%s'" %
                          (which, expected_failure, res))
        d.addBoth(done)
        return d


class TestMixin(SignalMixin):
    def setUp(self):
        return super(TestMixin, self).setUp()

    def tearDown(self):
        self.clean_pending(required_to_quiesce=True)
        return super(TestMixin, self).tearDown()

    def clean_pending(self, dummy=None, required_to_quiesce=True):
        """
        This handy method cleans all pending tasks from the reactor.

        When writing a unit test, consider the following question:

            Is the code that you are testing required to release control once it
            has done its job, so that it is impossible for it to later come around
            (with a delayed reactor task) and do anything further?

        If so, then trial will usefully test that for you -- if the code under
        test leaves any pending tasks on the reactor then trial will fail it.

        On the other hand, some code is *not* required to release control -- some
        code is allowed to continuously maintain control by rescheduling reactor
        tasks in order to do ongoing work.  Trial will incorrectly require that
        code to clean up all its tasks from the reactor.

        Most people think that such code should be amended to have an optional
        "shutdown" operation that releases all control, but on the contrary it is
        good design for some code to *not* have a shutdown operation, but instead
        to have a "crash-only" design in which it recovers from crash on startup.

        If the code under test is of the "long-running" kind, which is *not*
        required to shutdown cleanly in order to pass tests, then you can simply
        call testutil.clean_pending() at the end of the unit test, and trial will
        be satisfied.
        """
        pending = reactor.getDelayedCalls()
        active = bool(pending)
        for p in pending:
            if p.active():
                p.cancel()
            else:
                print("WEIRDNESS! pending timed call not active!")
        if required_to_quiesce and active:
            self.fail("Reactor was still active when it was required to be quiescent.")


try:
    import win32file
    import win32con
    def make_readonly(path):
        win32file.SetFileAttributes(path, win32con.FILE_ATTRIBUTE_READONLY)
    def make_accessible(path):
        win32file.SetFileAttributes(path, win32con.FILE_ATTRIBUTE_NORMAL)
except ImportError:
    import stat
    def _make_readonly(path):
        os.chmod(path, stat.S_IREAD)
        os.chmod(os.path.dirname(path), stat.S_IREAD)
    def _make_accessible(path):
        os.chmod(os.path.dirname(path), stat.S_IWRITE | stat.S_IEXEC | stat.S_IREAD)
        os.chmod(path, stat.S_IWRITE | stat.S_IEXEC | stat.S_IREAD)
    make_readonly = _make_readonly
    make_accessible = _make_accessible<|MERGE_RESOLUTION|>--- conflicted
+++ resolved
@@ -14,15 +14,9 @@
 from allmydata.util.encodingutil import (unicode_platform, get_filesystem_encoding,
 
                                          get_io_encoding)
-<<<<<<< HEAD
-if PY2:
-    from ..scripts import runner # hack for tests to run
-=======
-from future.utils import PY2
 if PY2: # XXX this is a hack that makes some tests pass on Python3, remove
         # in the future
     from ..scripts import runner
->>>>>>> e0a52d8b
 from .common_py3 import SignalMixin
 
 def skip_if_cannot_represent_filename(u):
