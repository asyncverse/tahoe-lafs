from __future__ import print_function

<<<<<<< HEAD
from future.utils import PY2, native_str, bchr, binary_type
from future.builtins import str as future_str
from past.builtins import unicode
=======
from future.utils import PY2, native_str
from future.builtins import str as future_str
>>>>>>> f9ee4b23

import os
import time
import signal
from random import randrange
from six.moves import StringIO
from io import (
    TextIOWrapper,
    BytesIO,
)

from twisted.internet import reactor, defer
from twisted.python import failure
from twisted.trial import unittest

from ..util.assertutil import precondition
from ..scripts import runner
from allmydata.util.encodingutil import unicode_platform, get_filesystem_encoding, get_io_encoding


def skip_if_cannot_represent_filename(u):
    precondition(isinstance(u, unicode))

    enc = get_filesystem_encoding()
    if not unicode_platform():
        try:
            u.encode(enc)
        except UnicodeEncodeError:
            raise unittest.SkipTest("A non-ASCII filename could not be encoded on this platform.")

def skip_if_cannot_represent_argv(u):
    precondition(isinstance(u, unicode))
    try:
        u.encode(get_io_encoding())
    except UnicodeEncodeError:
        raise unittest.SkipTest("A non-ASCII argv could not be encoded on this platform.")


def _getvalue(io):
    """
    Read out the complete contents of a file-like object.
    """
    io.seek(0)
    return io.read()


def run_cli_native(verb, *args, **kwargs):
    """
    Run a Tahoe-LAFS CLI command specified as bytes (on Python 2) or Unicode
    (on Python 3); basically, it accepts a native string.

    Most code should prefer ``run_cli_unicode`` which deals with all the
    necessary encoding considerations.

<<<<<<< HEAD
    :param native_str verb: The command to run.  For example, ``b"create-node"``.

    :param [native_str] args: The arguments to pass to the command.  For example,
        ``(b"--hostname=localhost",)``.
=======
    :param native_str verb: The command to run.  For example, ``"create-node"``.

    :param [native_str] args: The arguments to pass to the command.  For example,
        ``("--hostname=localhost",)``.
>>>>>>> f9ee4b23

    :param [native_str] nodeargs: Extra arguments to pass to the Tahoe executable
        before ``verb``.

    :param native_str stdin: Text to pass to the command via stdin.

    :param NoneType|str encoding: The name of an encoding which stdout and
        stderr will be configured to use.  ``None`` means stdout and stderr
        will accept bytes and unicode and use the default system encoding for
        translating between them.
    """
    nodeargs = kwargs.pop("nodeargs", [])
    encoding = kwargs.pop("encoding", None)
    precondition(
        all(isinstance(arg, native_str) for arg in [verb] + nodeargs + list(args)),
        "arguments to run_cli must be a native string -- convert using unicode_to_argv",
        verb=verb,
        args=args,
        nodeargs=nodeargs,
    )
    argv = nodeargs + [verb] + list(args)
    stdin = kwargs.get("stdin", "")
    if encoding is None:
        # The original behavior, the Python 2 behavior, is to accept either
        # bytes or unicode and try to automatically encode or decode as
        # necessary.  This works okay for ASCII and if LANG is set
        # appropriately.  These aren't great constraints so we should move
        # away from this behavior.
        stdout = StringIO()
        stderr = StringIO()
    else:
        # The new behavior, the Python 3 behavior, is to accept unicode and
        # encode it using a specific encoding.  For older versions of Python
        # 3, the encoding is determined from LANG (bad) but for newer Python
        # 3, the encoding is always utf-8 (good).  Tests can pass in different
        # encodings to exercise different behaviors.
        stdout = TextIOWrapper(BytesIO(), encoding)
        stderr = TextIOWrapper(BytesIO(), encoding)
    d = defer.succeed(argv)
    d.addCallback(runner.parse_or_exit_with_explanation, stdout=stdout)
    d.addCallback(runner.dispatch,
                  stdin=StringIO(stdin),
                  stdout=stdout, stderr=stderr)
    def _done(rc):
        return 0, _getvalue(stdout), _getvalue(stderr)
    def _err(f):
        f.trap(SystemExit)
        return f.value.code, _getvalue(stdout), _getvalue(stderr)
    d.addCallbacks(_done, _err)
    return d


def run_cli_unicode(verb, argv, nodeargs=None, stdin=None, encoding=None):
    """
    Run a Tahoe-LAFS CLI command.

    :param unicode verb: The command to run.  For example, ``u"create-node"``.

    :param [unicode] argv: The arguments to pass to the command.  For example,
        ``[u"--hostname=localhost"]``.

    :param [unicode] nodeargs: Extra arguments to pass to the Tahoe executable
        before ``verb``.

    :param unicode stdin: Text to pass to the command via stdin.

    :param NoneType|str encoding: The name of an encoding to use for all
        bytes/unicode conversions necessary *and* the encoding to cause stdio
        to declare with its ``encoding`` attribute.  ``None`` means ASCII will
        be used and no declaration will be made at all.
    """
    if nodeargs is None:
        nodeargs = []
    precondition(
        all(isinstance(arg, future_str) for arg in [verb] + nodeargs + argv),
        "arguments to run_cli_unicode must be unicode",
        verb=verb,
        nodeargs=nodeargs,
        argv=argv,
    )
    codec = encoding or "ascii"
    if PY2:
        encode = lambda t: None if t is None else t.encode(codec)
    else:
        # On Python 3 command-line parsing expects Unicode!
        encode = lambda t: t
    d = run_cli_native(
        encode(verb),
        nodeargs=list(encode(arg) for arg in nodeargs),
        stdin=encode(stdin),
        encoding=encoding,
        *list(encode(arg) for arg in argv)
    )
    def maybe_decode(result):
        code, stdout, stderr = result
        if isinstance(stdout, bytes):
            stdout = stdout.decode(codec)
        if isinstance(stderr, bytes):
            stderr = stderr.decode(codec)
        return code, stdout, stderr
    d.addCallback(maybe_decode)
    return d


run_cli = run_cli_native


def parse_cli(*argv):
    # This parses the CLI options (synchronously), and returns the Options
    # argument, or throws usage.UsageError if something went wrong.
    return runner.parse_options(argv)

class DevNullDictionary(dict):
    def __setitem__(self, key, value):
        return

def insecurerandstr(n):
    return b''.join(map(bchr, map(randrange, [0]*n, [256]*n)))

def flip_bit(good, which):
    if which == -1:
        pieces = good[:which], good[-1:], b""
    else:
        pieces = good[:which], good[which:which+1], good[which+1:]
    return pieces[0] + bchr(ord(pieces[1]) ^ 0x01) + pieces[2]

def flip_one_bit(s, offset=0, size=None):
    """ flip one random bit of the string s, in a byte greater than or equal to offset and less
    than offset+size. """
    precondition(isinstance(s, binary_type))
    if size is None:
        size=len(s)-offset
    i = randrange(offset, offset+size)
    result = s[:i] + bchr(ord(s[i])^(0x01<<randrange(0, 8))) + s[i+1:]
    assert result != s, "Internal error -- flip_one_bit() produced the same string as its input: %s == %s" % (result, s)
    return result


class ReallyEqualMixin(object):
    def failUnlessReallyEqual(self, a, b, msg=None):
        self.assertEqual(a, b, msg)
        self.assertEqual(type(a), type(b), "a :: %r (%s), b :: %r (%s), %r" % (a, type(a), b, type(b), msg))


class SignalMixin(object):
    # This class is necessary for any code which wants to use Processes
    # outside the usual reactor.run() environment. It is copied from
    # Twisted's twisted.test.test_process . Note that Twisted-8.2.0 uses
    # something rather different.
    sigchldHandler = None

    def setUp(self):
        # make sure SIGCHLD handler is installed, as it should be on
        # reactor.run(). problem is reactor may not have been run when this
        # test runs.
        if hasattr(reactor, "_handleSigchld") and hasattr(signal, "SIGCHLD"):
            self.sigchldHandler = signal.signal(signal.SIGCHLD,
                                                reactor._handleSigchld)
        return super(SignalMixin, self).setUp()

    def tearDown(self):
        if self.sigchldHandler:
            signal.signal(signal.SIGCHLD, self.sigchldHandler)
        return super(SignalMixin, self).tearDown()


class StallMixin(object):
    def stall(self, res=None, delay=1):
        d = defer.Deferred()
        reactor.callLater(delay, d.callback, res)
        return d


class Marker(object):
    pass

class FakeCanary(object):
    """For use in storage tests.
    """
    def __init__(self, ignore_disconnectors=False):
        self.ignore = ignore_disconnectors
        self.disconnectors = {}
    def notifyOnDisconnect(self, f, *args, **kwargs):
        if self.ignore:
            return
        m = Marker()
        self.disconnectors[m] = (f, args, kwargs)
        return m
    def dontNotifyOnDisconnect(self, marker):
        if self.ignore:
            return
        del self.disconnectors[marker]
    def getRemoteTubID(self):
        return None
    def getPeer(self):
        return "<fake>"


class ShouldFailMixin(object):

    def shouldFail(self, expected_failure, which, substring,
                   callable, *args, **kwargs):
        """Assert that a function call raises some exception. This is a
        Deferred-friendly version of TestCase.assertRaises() .

        Suppose you want to verify the following function:

         def broken(a, b, c):
             if a < 0:
                 raise TypeError('a must not be negative')
             return defer.succeed(b+c)

        You can use:
            d = self.shouldFail(TypeError, 'test name',
                                'a must not be negative',
                                broken, -4, 5, c=12)
        in your test method. The 'test name' string will be included in the
        error message, if any, because Deferred chains frequently make it
        difficult to tell which assertion was tripped.

        The substring= argument, if not None, must appear in the 'repr'
        of the message wrapped by this Failure, or the test will fail.
        """

        assert substring is None or isinstance(substring, (bytes, unicode))
        d = defer.maybeDeferred(callable, *args, **kwargs)
        def done(res):
            if isinstance(res, failure.Failure):
                res.trap(expected_failure)
                if substring:
                    self.failUnless(substring in str(res),
                                    "%s: substring '%s' not in '%s'"
                                    % (which, substring, str(res)))
                # return the Failure for further analysis, but in a form that
                # doesn't make the Deferred chain think that we failed.
                return [res]
            else:
                self.fail("%s was supposed to raise %s, not get '%s'" %
                          (which, expected_failure, res))
        d.addBoth(done)
        return d


class TestMixin(SignalMixin):
    def setUp(self):
        return super(TestMixin, self).setUp()

    def tearDown(self):
        self.clean_pending(required_to_quiesce=True)
        return super(TestMixin, self).tearDown()

    def clean_pending(self, dummy=None, required_to_quiesce=True):
        """
        This handy method cleans all pending tasks from the reactor.

        When writing a unit test, consider the following question:

            Is the code that you are testing required to release control once it
            has done its job, so that it is impossible for it to later come around
            (with a delayed reactor task) and do anything further?

        If so, then trial will usefully test that for you -- if the code under
        test leaves any pending tasks on the reactor then trial will fail it.

        On the other hand, some code is *not* required to release control -- some
        code is allowed to continuously maintain control by rescheduling reactor
        tasks in order to do ongoing work.  Trial will incorrectly require that
        code to clean up all its tasks from the reactor.

        Most people think that such code should be amended to have an optional
        "shutdown" operation that releases all control, but on the contrary it is
        good design for some code to *not* have a shutdown operation, but instead
        to have a "crash-only" design in which it recovers from crash on startup.

        If the code under test is of the "long-running" kind, which is *not*
        required to shutdown cleanly in order to pass tests, then you can simply
        call testutil.clean_pending() at the end of the unit test, and trial will
        be satisfied.
        """
        pending = reactor.getDelayedCalls()
        active = bool(pending)
        for p in pending:
            if p.active():
                p.cancel()
            else:
                print("WEIRDNESS! pending timed call not active!")
        if required_to_quiesce and active:
            self.fail("Reactor was still active when it was required to be quiescent.")


class TimezoneMixin(object):

    def setTimezone(self, timezone):
        def tzset_if_possible():
            # Windows doesn't have time.tzset().
            if hasattr(time, 'tzset'):
                time.tzset()

        unset = object()
        originalTimezone = os.environ.get('TZ', unset)
        def restoreTimezone():
            if originalTimezone is unset:
                del os.environ['TZ']
            else:
                os.environ['TZ'] = originalTimezone
            tzset_if_possible()

        os.environ['TZ'] = timezone
        self.addCleanup(restoreTimezone)
        tzset_if_possible()

    def have_working_tzset(self):
        return hasattr(time, 'tzset')


try:
    import win32file
    import win32con
    def make_readonly(path):
        win32file.SetFileAttributes(path, win32con.FILE_ATTRIBUTE_READONLY)
    def make_accessible(path):
        win32file.SetFileAttributes(path, win32con.FILE_ATTRIBUTE_NORMAL)
except ImportError:
    import stat
    def _make_readonly(path):
        os.chmod(path, stat.S_IREAD)
        os.chmod(os.path.dirname(path), stat.S_IREAD)
    def _make_accessible(path):
        os.chmod(os.path.dirname(path), stat.S_IWRITE | stat.S_IEXEC | stat.S_IREAD)
        os.chmod(path, stat.S_IWRITE | stat.S_IEXEC | stat.S_IREAD)
    make_readonly = _make_readonly
    make_accessible = _make_accessible


__all__ = [
    "make_readonly", "make_accessible", "TestMixin", "ShouldFailMixin",
    "StallMixin", "skip_if_cannot_represent_argv", "run_cli", "parse_cli",
    "DevNullDictionary", "insecurerandstr", "flip_bit", "flip_one_bit",
    "SignalMixin", "skip_if_cannot_represent_filename", "ReallyEqualMixin"
]<|MERGE_RESOLUTION|>--- conflicted
+++ resolved
@@ -1,13 +1,8 @@
 from __future__ import print_function
 
-<<<<<<< HEAD
 from future.utils import PY2, native_str, bchr, binary_type
 from future.builtins import str as future_str
 from past.builtins import unicode
-=======
-from future.utils import PY2, native_str
-from future.builtins import str as future_str
->>>>>>> f9ee4b23
 
 import os
 import time
@@ -62,17 +57,10 @@
     Most code should prefer ``run_cli_unicode`` which deals with all the
     necessary encoding considerations.
 
-<<<<<<< HEAD
-    :param native_str verb: The command to run.  For example, ``b"create-node"``.
-
-    :param [native_str] args: The arguments to pass to the command.  For example,
-        ``(b"--hostname=localhost",)``.
-=======
     :param native_str verb: The command to run.  For example, ``"create-node"``.
 
     :param [native_str] args: The arguments to pass to the command.  For example,
         ``("--hostname=localhost",)``.
->>>>>>> f9ee4b23
 
     :param [native_str] nodeargs: Extra arguments to pass to the Tahoe executable
         before ``verb``.
