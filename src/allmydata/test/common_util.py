from __future__ import print_function

from future.utils import PY2

import os
from random import randrange
from six.moves import StringIO

from twisted.internet import reactor, defer
from twisted.trial import unittest

from ..util.assertutil import precondition
<<<<<<< HEAD
from allmydata.util.encodingutil import (unicode_platform, get_filesystem_encoding,

                                         get_io_encoding)
=======
from allmydata.util.encodingutil import get_io_encoding
from future.utils import PY2
>>>>>>> 6969872a
if PY2: # XXX this is a hack that makes some tests pass on Python3, remove
        # in the future
    from ..scripts import runner
# Imported for backwards compatibility:
from .common_py3 import (
    SignalMixin, skip_if_cannot_represent_filename, ReallyEqualMixin, ShouldFailMixin
)


def skip_if_cannot_represent_argv(u):
    precondition(isinstance(u, unicode))
    try:
        u.encode(get_io_encoding())
    except UnicodeEncodeError:
        raise unittest.SkipTest("A non-ASCII argv could not be encoded on this platform.")

def run_cli(verb, *args, **kwargs):
    precondition(not [True for arg in args if not isinstance(arg, str)],
                 "arguments to do_cli must be strs -- convert using unicode_to_argv", args=args)
    nodeargs = kwargs.get("nodeargs", [])
    argv = nodeargs + [verb] + list(args)
    stdin = kwargs.get("stdin", "")
    stdout = StringIO()
    stderr = StringIO()
    d = defer.succeed(argv)
    d.addCallback(runner.parse_or_exit_with_explanation, stdout=stdout)
    d.addCallback(runner.dispatch,
                  stdin=StringIO(stdin),
                  stdout=stdout, stderr=stderr)
    def _done(rc):
        return 0, stdout.getvalue(), stderr.getvalue()
    def _err(f):
        f.trap(SystemExit)
        return f.value.code, stdout.getvalue(), stderr.getvalue()
    d.addCallbacks(_done, _err)
    return d

def parse_cli(*argv):
    # This parses the CLI options (synchronously), and returns the Options
    # argument, or throws usage.UsageError if something went wrong.
    return runner.parse_options(argv)

class DevNullDictionary(dict):
    def __setitem__(self, key, value):
        return

def insecurerandstr(n):
    return ''.join(map(chr, map(randrange, [0]*n, [256]*n)))

def flip_bit(good, which):
    # flip the low-order bit of good[which]
    if which == -1:
        pieces = good[:which], good[-1:], ""
    else:
        pieces = good[:which], good[which:which+1], good[which+1:]
    return pieces[0] + chr(ord(pieces[1]) ^ 0x01) + pieces[2]

def flip_one_bit(s, offset=0, size=None):
    """ flip one random bit of the string s, in a byte greater than or equal to offset and less
    than offset+size. """
    if size is None:
        size=len(s)-offset
    i = randrange(offset, offset+size)
    result = s[:i] + chr(ord(s[i])^(0x01<<randrange(0, 8))) + s[i+1:]
    assert result != s, "Internal error -- flip_one_bit() produced the same string as its input: %s == %s" % (result, s)
    return result


class StallMixin(object):
    def stall(self, res=None, delay=1):
        d = defer.Deferred()
        reactor.callLater(delay, d.callback, res)
        return d


class TestMixin(SignalMixin):
    def setUp(self):
        return super(TestMixin, self).setUp()

    def tearDown(self):
        self.clean_pending(required_to_quiesce=True)
        return super(TestMixin, self).tearDown()

    def clean_pending(self, dummy=None, required_to_quiesce=True):
        """
        This handy method cleans all pending tasks from the reactor.

        When writing a unit test, consider the following question:

            Is the code that you are testing required to release control once it
            has done its job, so that it is impossible for it to later come around
            (with a delayed reactor task) and do anything further?

        If so, then trial will usefully test that for you -- if the code under
        test leaves any pending tasks on the reactor then trial will fail it.

        On the other hand, some code is *not* required to release control -- some
        code is allowed to continuously maintain control by rescheduling reactor
        tasks in order to do ongoing work.  Trial will incorrectly require that
        code to clean up all its tasks from the reactor.

        Most people think that such code should be amended to have an optional
        "shutdown" operation that releases all control, but on the contrary it is
        good design for some code to *not* have a shutdown operation, but instead
        to have a "crash-only" design in which it recovers from crash on startup.

        If the code under test is of the "long-running" kind, which is *not*
        required to shutdown cleanly in order to pass tests, then you can simply
        call testutil.clean_pending() at the end of the unit test, and trial will
        be satisfied.
        """
        pending = reactor.getDelayedCalls()
        active = bool(pending)
        for p in pending:
            if p.active():
                p.cancel()
            else:
                print("WEIRDNESS! pending timed call not active!")
        if required_to_quiesce and active:
            self.fail("Reactor was still active when it was required to be quiescent.")


try:
    import win32file
    import win32con
    def make_readonly(path):
        win32file.SetFileAttributes(path, win32con.FILE_ATTRIBUTE_READONLY)
    def make_accessible(path):
        win32file.SetFileAttributes(path, win32con.FILE_ATTRIBUTE_NORMAL)
except ImportError:
    import stat
    def _make_readonly(path):
        os.chmod(path, stat.S_IREAD)
        os.chmod(os.path.dirname(path), stat.S_IREAD)
    def _make_accessible(path):
        os.chmod(os.path.dirname(path), stat.S_IWRITE | stat.S_IEXEC | stat.S_IREAD)
        os.chmod(path, stat.S_IWRITE | stat.S_IEXEC | stat.S_IREAD)
    make_readonly = _make_readonly
    make_accessible = _make_accessible


__all__ = [
    "make_readonly", "make_accessible", "TestMixin", "ShouldFailMixin",
    "StallMixin", "skip_if_cannot_represent_argv", "run_cli", "parse_cli",
    "DevNullDictionary", "insecurerandstr", "flip_bit", "flip_one_bit",
    "SignalMixin", "skip_if_cannot_represent_filename", "ReallyEqualMixin"
]<|MERGE_RESOLUTION|>--- conflicted
+++ resolved
@@ -10,14 +10,8 @@
 from twisted.trial import unittest
 
 from ..util.assertutil import precondition
-<<<<<<< HEAD
-from allmydata.util.encodingutil import (unicode_platform, get_filesystem_encoding,
-
-                                         get_io_encoding)
-=======
 from allmydata.util.encodingutil import get_io_encoding
 from future.utils import PY2
->>>>>>> 6969872a
 if PY2: # XXX this is a hack that makes some tests pass on Python3, remove
         # in the future
     from ..scripts import runner
