--- conflicted
+++ resolved
@@ -41,14 +41,6 @@
     except UnicodeEncodeError:
         raise unittest.SkipTest("A non-ASCII argv could not be encoded on this platform.")
 
-<<<<<<< HEAD
-def run_cli(verb, *args, **kwargs):
-    args = [(unicode_to_argv(arg) if isinstance(arg, unicode) else arg)
-            for arg in args]
-    precondition(not [True for arg in args if not isinstance(arg, str)],
-                 "arguments to do_cli must be strs -- convert using unicode_to_argv", args=args)
-    nodeargs = kwargs.get("nodeargs", [])
-=======
 
 def _getvalue(io):
     """
@@ -91,7 +83,6 @@
         args=args,
         nodeargs=nodeargs,
     )
->>>>>>> e59a922b
     argv = nodeargs + [verb] + list(args)
     stdin = kwargs.get("stdin", "")
     if encoding is None:
