--- conflicted
+++ resolved
@@ -28,13 +28,9 @@
 # On Python 2 this will be the backported package.
 import configparser
 
-<<<<<<< HEAD
-from twisted.python.filepath import FilePath
-=======
 from twisted.python.filepath import (
     FilePath,
 )
->>>>>>> 8d6b4966
 from twisted.python import log as twlog
 from twisted.application import service
 from twisted.python.failure import Failure
