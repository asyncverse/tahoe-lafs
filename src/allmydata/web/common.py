from future.utils import PY2
from past.builtins import unicode

import time
import json
from functools import wraps

from hyperlink import (
    DecodedURL,
)

from eliot import (
    Message,
    start_action,
)
from eliot.twisted import (
    DeferredContext,
)

from twisted.web import (
    http,
    resource,
    template,
)
<<<<<<< HEAD
from twisted.web.template import (
    tags,
)
from twisted.web.server import (
    NOT_DONE_YET,
    UnsupportedMethod,
)
from twisted.web.util import (
    DeferredResource,
    FailureElement,
    redirectTo,
)
from twisted.python.reflect import (
    fullyQualifiedName,
)
from twisted.python.urlpath import (
    URLPath,
)
from twisted.python import log
from twisted.python.failure import (
    Failure,
)
from twisted.internet.defer import (
    maybeDeferred,
)
from twisted.web.resource import (
    IResource,
)
from nevow import appserver
from nevow.inevow import IRequest
=======
from twisted.web.iweb import IRequest as ITwistedRequest
from twisted.python import log
if PY2:
    from nevow.appserver import DefaultExceptionHandler
    from nevow.inevow import IRequest as INevowRequest
else:
    class DefaultExceptionHandler:
        def __init__(self, *args, **kwargs):
            raise NotImplementedError("Still not ported to Python 3")
    INevowRequest = None
>>>>>>> c2fe5a65

from allmydata import blacklist
from allmydata.interfaces import (
    EmptyPathnameComponentError,
    ExistingChildError,
    FileTooLargeError,
    MustBeDeepImmutableError,
    MustBeReadonlyError,
    MustNotBeUnknownRWError,
    NoSharesError,
    NoSuchChildError,
    NotEnoughSharesError,
    MDMF_VERSION,
    SDMF_VERSION,
)
from allmydata.mutable.common import UnrecoverableFileError
from allmydata.util.hashutil import timing_safe_compare
from allmydata.util.time_format import (
    format_delta,
    format_time,
)
from allmydata.util.encodingutil import (
    quote_output,
    to_bytes,
)

# Originally part of this module, so still part of its API:
from .common_py3 import (  # noqa: F401
    get_arg, abbreviate_time, MultiFormatResource, WebError,
)


def get_filenode_metadata(filenode):
    metadata = {'mutable': filenode.is_mutable()}
    if metadata['mutable']:
        mutable_type = filenode.get_version()
        assert mutable_type in (SDMF_VERSION, MDMF_VERSION)
        if mutable_type == MDMF_VERSION:
            file_format = "MDMF"
        else:
            file_format = "SDMF"
    else:
        file_format = "CHK"
    metadata['format'] = file_format
    size = filenode.get_size()
    if size is not None:
        metadata['size'] = size
    return metadata

def boolean_of_arg(arg):
    # TODO: ""
    if arg.lower() not in ("true", "t", "1", "false", "f", "0", "on", "off"):
        raise WebError("invalid boolean argument: %r" % (arg,), http.BAD_REQUEST)
    return arg.lower() in ("true", "t", "1", "on")

def parse_replace_arg(replace):
    if replace.lower() == "only-files":
        return replace
    try:
        return boolean_of_arg(replace)
    except WebError:
        raise WebError("invalid replace= argument: %r" % (replace,), http.BAD_REQUEST)


def get_format(req, default="CHK"):
    arg = get_arg(req, "format", None)
    if not arg:
        if boolean_of_arg(get_arg(req, "mutable", "false")):
            return "SDMF"
        return default
    if arg.upper() == "CHK":
        return "CHK"
    elif arg.upper() == "SDMF":
        return "SDMF"
    elif arg.upper() == "MDMF":
        return "MDMF"
    else:
        raise WebError("Unknown format: %s, I know CHK, SDMF, MDMF" % arg,
                       http.BAD_REQUEST)

def get_mutable_type(file_format): # accepts result of get_format()
    if file_format == "SDMF":
        return SDMF_VERSION
    elif file_format == "MDMF":
        return MDMF_VERSION
    else:
        # this is also used to identify which formats are mutable. Use
        #  if get_mutable_type(file_format) is not None:
        #      do_mutable()
        #  else:
        #      do_immutable()
        return None


def parse_offset_arg(offset):
    # XXX: This will raise a ValueError when invoked on something that
    # is not an integer. Is that okay? Or do we want a better error
    # message? Since this call is going to be used by programmers and
    # their tools rather than users (through the wui), it is not
    # inconsistent to return that, I guess.
    if offset is not None:
        offset = int(offset)

    return offset


def get_root(ctx_or_req):
    if PY2:
        req = INevowRequest(ctx_or_req)
    else:
        req = ITwistedRequest(ctx_or_req)
    depth = len(req.prepath) + len(req.postpath)
    link = "/".join([".."] * depth)
    return link


def convert_children_json(nodemaker, children_json):
    """I convert the JSON output of GET?t=json into the dict-of-nodes input
    to both dirnode.create_subdirectory() and
    client.create_directory(initial_children=). This is used by
    t=mkdir-with-children and t=mkdir-immutable"""
    children = {}
    if children_json:
        data = json.loads(children_json)
        for (namex, (ctype, propdict)) in data.iteritems():
            namex = unicode(namex)
            writecap = to_bytes(propdict.get("rw_uri"))
            readcap = to_bytes(propdict.get("ro_uri"))
            metadata = propdict.get("metadata", {})
            # name= argument is just for error reporting
            childnode = nodemaker.create_from_cap(writecap, readcap, name=namex)
            children[namex] = (childnode, metadata)
    return children


def compute_rate(bytes, seconds):
    if bytes is None:
      return None

    if seconds is None or seconds == 0:
      return None

    # negative values don't make sense here
    assert bytes > -1
    assert seconds > 0

    return 1.0 * bytes / seconds

def abbreviate_rate(data):
    # 21.8kBps, 554.4kBps 4.37MBps
    if data is None:
        return ""
    r = float(data)
    if r > 1000000:
        return "%1.2fMBps" % (r/1000000)
    if r > 1000:
        return "%.1fkBps" % (r/1000)
    return "%.0fBps" % r

def abbreviate_size(data):
    # 21.8kB, 554.4kB 4.37MB
    if data is None:
        return ""
    r = float(data)
    if r > 1000000000:
        return "%1.2fGB" % (r/1000000000)
    if r > 1000000:
        return "%1.2fMB" % (r/1000000)
    if r > 1000:
        return "%.1fkB" % (r/1000)
    return "%.0fB" % r

def plural(sequence_or_length):
    if isinstance(sequence_or_length, int):
        length = sequence_or_length
    else:
        length = len(sequence_or_length)
    if length == 1:
        return ""
    return "s"

def text_plain(text, req):
    req.setHeader("content-type", "text/plain")
    req.setHeader("content-length", b"%d" % len(text))
    return text

def spaces_to_nbsp(text):
    return unicode(text).replace(u' ', u'\u00A0')

def render_time_delta(time_1, time_2):
    return spaces_to_nbsp(format_delta(time_1, time_2))

def render_time(t):
    return spaces_to_nbsp(format_time(time.localtime(t)))

def render_time_attr(t):
    return format_time(time.localtime(t))


# XXX: to make UnsupportedMethod return 501 NOT_IMPLEMENTED instead of 500
# Internal Server Error, we either need to do that ICanHandleException trick,
# or make sure that childFactory returns a WebErrorResource (and never an
# actual exception). The latter is growing increasingly annoying.

def should_create_intermediate_directories(req):
    t = get_arg(req, "t", "").strip()
    return bool(req.method in ("PUT", "POST") and
                t not in ("delete", "rename", "rename-form", "check"))

def humanize_exception(exc):
    """
    Like ``humanize_failure`` but for an exception.

    :param Exception exc: The exception to describe.

    :return: See ``humanize_failure``.
    """
    if isinstance(exc, EmptyPathnameComponentError):
        return ("The webapi does not allow empty pathname components, "
                "i.e. a double slash", http.BAD_REQUEST)
    if isinstance(exc, ExistingChildError):
        return ("There was already a child by that name, and you asked me "
                "to not replace it.", http.CONFLICT)
    if isinstance(exc, NoSuchChildError):
        quoted_name = quote_output(exc.args[0], encoding="utf-8", quotemarks=False)
        return ("No such child: %s" % quoted_name, http.NOT_FOUND)
    if isinstance(exc, NotEnoughSharesError):
        t = ("NotEnoughSharesError: This indicates that some "
             "servers were unavailable, or that shares have been "
             "lost to server departure, hard drive failure, or disk "
             "corruption. You should perform a filecheck on "
             "this object to learn more.\n\nThe full error message is:\n"
             "%s") % str(exc)
        return (t, http.GONE)
    if isinstance(exc, NoSharesError):
        t = ("NoSharesError: no shares could be found. "
             "Zero shares usually indicates a corrupt URI, or that "
             "no servers were connected, but it might also indicate "
             "severe corruption. You should perform a filecheck on "
             "this object to learn more.\n\nThe full error message is:\n"
             "%s") % str(exc)
        return (t, http.GONE)
    if isinstance(exc, UnrecoverableFileError):
        t = ("UnrecoverableFileError: the directory (or mutable file) could "
             "not be retrieved, because there were insufficient good shares. "
             "This might indicate that no servers were connected, "
             "insufficient servers were connected, the URI was corrupt, or "
             "that shares have been lost due to server departure, hard drive "
             "failure, or disk corruption. You should perform a filecheck on "
             "this object to learn more.")
        return (t, http.GONE)
    if isinstance(exc, MustNotBeUnknownRWError):
        quoted_name = quote_output(exc.args[1], encoding="utf-8")
        immutable = exc.args[2]
        if immutable:
            t = ("MustNotBeUnknownRWError: an operation to add a child named "
                 "%s to a directory was given an unknown cap in a write slot.\n"
                 "If the cap is actually an immutable readcap, then using a "
                 "webapi server that supports a later version of Tahoe may help.\n\n"
                 "If you are using the webapi directly, then specifying an immutable "
                 "readcap in the read slot (ro_uri) of the JSON PROPDICT, and "
                 "omitting the write slot (rw_uri), would also work in this "
                 "case.") % quoted_name
        else:
            t = ("MustNotBeUnknownRWError: an operation to add a child named "
                 "%s to a directory was given an unknown cap in a write slot.\n"
                 "Using a webapi server that supports a later version of Tahoe "
                 "may help.\n\n"
                 "If you are using the webapi directly, specifying a readcap in "
                 "the read slot (ro_uri) of the JSON PROPDICT, as well as a "
                 "writecap in the write slot if desired, would also work in this "
                 "case.") % quoted_name
        return (t, http.BAD_REQUEST)
    if isinstance(exc, MustBeDeepImmutableError):
        quoted_name = quote_output(exc.args[1], encoding="utf-8")
        t = ("MustBeDeepImmutableError: a cap passed to this operation for "
             "the child named %s, needed to be immutable but was not. Either "
             "the cap is being added to an immutable directory, or it was "
             "originally retrieved from an immutable directory as an unknown "
             "cap.") % quoted_name
        return (t, http.BAD_REQUEST)
    if isinstance(exc, MustBeReadonlyError):
        quoted_name = quote_output(exc.args[1], encoding="utf-8")
        t = ("MustBeReadonlyError: a cap passed to this operation for "
             "the child named '%s', needed to be read-only but was not. "
             "The cap is being passed in a read slot (ro_uri), or was retrieved "
             "from a read slot as an unknown cap.") % quoted_name
        return (t, http.BAD_REQUEST)
    if isinstance(exc, blacklist.FileProhibited):
        t = "Access Prohibited: %s" % quote_output(exc.reason, encoding="utf-8", quotemarks=False)
        return (t, http.FORBIDDEN)
    if isinstance(exc, WebError):
        return (exc.text, exc.code)
    if isinstance(exc, FileTooLargeError):
        return ("FileTooLargeError: %s" % (exc,), http.REQUEST_ENTITY_TOO_LARGE)
    return (str(exc), None)


def humanize_failure(f):
    """
    Create an human-oriented description of a failure along with some HTTP
    metadata.

    :param Failure f: The failure to describe.

    :return (bytes, int): A tuple of some prose and an HTTP code describing
        the failure.
    """
    return humanize_exception(f.value)


<<<<<<< HEAD
class MyExceptionHandler(appserver.DefaultExceptionHandler, object):
    def renderHTTP_exception(self, ctx, f):
        req = IRequest(ctx)
        req.write(_renderHTTP_exception(req, f))
        req.finishRequest(False)
=======
class MyExceptionHandler(DefaultExceptionHandler, object):
    def simple(self, ctx, text, code=http.BAD_REQUEST):
        req = INevowRequest(ctx)
        req.setResponseCode(code)
        #req.responseHeaders.setRawHeaders("content-encoding", [])
        #req.responseHeaders.setRawHeaders("content-disposition", [])
        req.setHeader("content-type", "text/plain;charset=utf-8")
        if isinstance(text, unicode):
            text = text.encode("utf-8")
        req.setHeader("content-length", b"%d" % len(text))
        req.write(text)
        # TODO: consider putting the requested URL here
        req.finishRequest(False)

    def renderHTTP_exception(self, ctx, f):
        try:
            text, code = humanize_failure(f)
        except:
            log.msg("exception in humanize_failure")
            log.msg("argument was %s" % (f,))
            log.err()
            text, code = str(f), None
        if code is not None:
            return self.simple(ctx, text, code)
        if f.check(server.UnsupportedMethod):
            # twisted.web.server.Request.render() has support for transforming
            # this into an appropriate 501 NOT_IMPLEMENTED or 405 NOT_ALLOWED
            # return code, but nevow does not.
            req = INevowRequest(ctx)
            method = req.method
            return self.simple(ctx,
                               "I don't know how to treat a %s request." % method,
                               http.NOT_IMPLEMENTED)
        req = INevowRequest(ctx)
        accept = req.getHeader("accept")
        if not accept:
            accept = "*/*"
        if "*/*" in accept or "text/*" in accept or "text/html" in accept:
            super = DefaultExceptionHandler
            return super.renderHTTP_exception(self, ctx, f)
        # use plain text
        traceback = f.getTraceback()
        return self.simple(ctx, traceback, http.INTERNAL_SERVER_ERROR)
>>>>>>> c2fe5a65


class NeedOperationHandleError(WebError):
    pass


class SlotsSequenceElement(template.Element):
    """
    ``SlotsSequenceElement` is a minimal port of nevow's sequence renderer for
    twisted.web.template.

    Tags passed in to be templated will have two renderers available: ``item``
    and ``tag``.
    """

    def __init__(self, tag, seq):
        self.loader = template.TagLoader(tag)
        self.seq = seq

    @template.renderer
    def header(self, request, tag):
        return tag

    @template.renderer
    def item(self, request, tag):
        """
        A template renderer for each sequence item.

        ``tag`` will be cloned for each item in the sequence provided, and its
        slots filled from the sequence item. Each item must be dict-like enough
        for ``tag.fillSlots(**item)``. Each cloned tag will be siblings with no
        separator beween them.
        """
        for item in self.seq:
            yield tag.clone(deep=False).fillSlots(**item)

    @template.renderer
    def empty(self, request, tag):
        """
        A template renderer for empty sequences.

        This renderer will either return ``tag`` unmodified if the provided
        sequence has no items, or return the empty string if there are any
        items.
        """
        if len(self.seq) > 0:
            return u''
        else:
            return tag


class TokenOnlyWebApi(resource.Resource, object):
    """
    I provide a rend.Page implementation that only accepts POST calls,
    and only if they have a 'token=' arg with the correct
    authentication token (see
    :meth:`allmydata.client.Client.get_auth_token`). Callers must also
    provide the "t=" argument to indicate the return-value (the only
    valid value for this is "json")

    Subclasses should override 'post_json' which should process the
    API call and return a string which encodes a valid JSON
    object. This will only be called if the correct token is present
    and valid (during renderHTTP processing).
    """

    def __init__(self, client):
        self.client = client

    def post_json(self, req):
        return NotImplemented

    def render(self, req):
        if req.method != 'POST':
            raise UnsupportedMethod(('POST',))
        if req.args.get('token', False):
            raise WebError("Do not pass 'token' as URL argument", http.BAD_REQUEST)
        # not using get_arg() here because we *don't* want the token
        # argument to work if you passed it as a GET-style argument
        token = None
        if req.fields and 'token' in req.fields:
            token = req.fields['token'].value.strip()
        if not token:
            raise WebError("Missing token", http.UNAUTHORIZED)
        if not timing_safe_compare(token, self.client.get_auth_token()):
            raise WebError("Invalid token", http.UNAUTHORIZED)

        t = get_arg(req, "t", "").strip()
        if not t:
            raise WebError("Must provide 't=' argument")
        if t == u'json':
            try:
                return self.post_json(req)
            except WebError as e:
                req.setResponseCode(e.code)
                return json.dumps({"error": e.text})
            except Exception as e:
                message, code = humanize_exception(e)
                req.setResponseCode(500 if code is None else code)
                return json.dumps({"error": message})
        else:
            raise WebError("'%s' invalid type for 't' arg" % (t,), http.BAD_REQUEST)


def exception_to_child(getChild):
    """
    Decorate ``getChild`` method with exception handling behavior to render an
    error page reflecting the exception.
    """
    @wraps(getChild)
    def g(self, name, req):
        bound_getChild = getChild.__get__(self, type(self))

        action = start_action(
            action_type=u"allmydata:web:common-getChild",
            uri=req.uri,
            method=req.method,
            name=name,
            handler=fullyQualifiedName(bound_getChild),
        )
        with action.context():
            result = DeferredContext(maybeDeferred(bound_getChild, name, req))
            result.addCallbacks(
                _getChild_done,
                _getChild_failed,
                callbackArgs=(self,),
            )
            result = result.addActionFinish()
        return DeferredResource(result)
    return g


def _getChild_done(child, parent):
    Message.log(
        message_type=u"allmydata:web:common-getChild:result",
        result=fullyQualifiedName(type(child)),
    )
    if child is None:
        return resource.NoResource()
    return child


def _getChild_failed(reason):
    text, code = humanize_failure(reason)
    return resource.ErrorPage(code, "Error", text)


def render_exception(render):
    """
    Decorate a ``render_*`` method with exception handling behavior to render
    an error page reflecting the exception.
    """
    @wraps(render)
    def g(self, request):
        bound_render = render.__get__(self, type(self))

        action = start_action(
            action_type=u"allmydata:web:common-render",
            uri=request.uri,
            method=request.method,
            handler=fullyQualifiedName(bound_render),
        )
        if getattr(request, "dont_apply_extra_processing", False):
            with action:
                return bound_render(request)

        with action.context():
            result = DeferredContext(maybeDeferred(bound_render, request))
            result.addBoth(_finish, bound_render, request)
            result.addActionFinish()
        return NOT_DONE_YET

    return g


def _finish(result, render, request):
    if isinstance(result, Failure):
        Message.log(
            message_type=u"allmydata:web:common-render:failure",
            message=result.getErrorMessage(),
        )
        _finish(
            _renderHTTP_exception(request, result),
            render,
            request,
        )
    elif IResource.providedBy(result):
        # If result is also using @render_exception then we don't want to
        # double-apply the logic.  This leads to an attempt to double-finish
        # the request.  If it isn't using @render_exception then you should
        # fix it so it is.
        Message.log(
            message_type=u"allmydata:web:common-render:resource",
            resource=fullyQualifiedName(type(result)),
        )
        result.render(request)
    elif isinstance(result, bytes):
        Message.log(
            message_type=u"allmydata:web:common-render:bytes",
        )
        request.write(result)
        request.finish()
    elif isinstance(result, URLPath):
        Message.log(
            message_type=u"allmydata:web:common-render:URLPath",
        )
        if result.netloc == b"":
            root = URLPath.fromRequest(request)
            result.scheme = root.scheme
            result.netloc = root.netloc
        _finish(redirectTo(str(result), request), render, request)
    elif isinstance(result, DecodedURL):
        Message.log(
            message_type=u"allmydata:web:common-render:DecodedURL",
        )
        _finish(redirectTo(str(result), request), render, request)
    elif result is None:
        Message.log(
            message_type=u"allmydata:web:common-render:None",
        )
        request.finish()
    elif result == NOT_DONE_YET:
        Message.log(
            message_type=u"allmydata:web:common-render:NOT_DONE_YET",
        )
        pass
    else:
        Message.log(
            message_type=u"allmydata:web:common-render:unknown",
        )
        log.err("Request for {!r} handled by {!r} returned unusable {!r}".format(
            request.uri,
            fullyQualifiedName(render),
            result,
        ))
        request.setResponseCode(http.INTERNAL_SERVER_ERROR)
        _finish(b"", render, request)


def _renderHTTP_exception(request, failure):
    try:
        text, code = humanize_failure(failure)
    except:
        log.msg("exception in humanize_failure")
        log.msg("argument was %s" % (failure,))
        log.err()
        text = str(failure)
        code = None

    if code is not None:
        return _renderHTTP_exception_simple(request, text, code)

    if failure.check(UnsupportedMethod):
        # twisted.web.server.Request.render() has support for transforming
        # this into an appropriate 501 NOT_IMPLEMENTED or 405 NOT_ALLOWED
        # return code, but nevow does not.
        method = request.method
        return _renderHTTP_exception_simple(
            request,
            "I don't know how to treat a %s request." % (method,),
            http.NOT_IMPLEMENTED,
        )

    accept = request.getHeader("accept")
    if not accept:
        accept = "*/*"
    if "*/*" in accept or "text/*" in accept or "text/html" in accept:
        request.setResponseCode(http.INTERNAL_SERVER_ERROR)
        return template.renderElement(
            request,
            tags.html(
                tags.head(
                    tags.title(u"Exception"),
                ),
                tags.body(
                    FailureElement(failure),
                ),
            ),
        )

    # use plain text
    traceback = failure.getTraceback()
    return _renderHTTP_exception_simple(
        request,
        traceback,
        http.INTERNAL_SERVER_ERROR,
    )


def _renderHTTP_exception_simple(request, text, code):
    request.setResponseCode(code)
    request.setHeader("content-type", "text/plain;charset=utf-8")
    if isinstance(text, unicode):
        text = text.encode("utf-8")
    request.setHeader("content-length", b"%d" % len(text))
    return text


def handle_when_done(req, d):
    when_done = get_arg(req, "when_done", None)
    if when_done:
        d.addCallback(lambda res: DecodedURL.from_text(when_done.decode("utf-8")))
    return d<|MERGE_RESOLUTION|>--- conflicted
+++ resolved
@@ -22,7 +22,6 @@
     resource,
     template,
 )
-<<<<<<< HEAD
 from twisted.web.template import (
     tags,
 )
@@ -53,7 +52,7 @@
 )
 from nevow import appserver
 from nevow.inevow import IRequest
-=======
+
 from twisted.web.iweb import IRequest as ITwistedRequest
 from twisted.python import log
 if PY2:
@@ -64,7 +63,6 @@
         def __init__(self, *args, **kwargs):
             raise NotImplementedError("Still not ported to Python 3")
     INevowRequest = None
->>>>>>> c2fe5a65
 
 from allmydata import blacklist
 from allmydata.interfaces import (
@@ -376,57 +374,11 @@
     return humanize_exception(f.value)
 
 
-<<<<<<< HEAD
-class MyExceptionHandler(appserver.DefaultExceptionHandler, object):
+class MyExceptionHandler(DefaultExceptionHandler, object):
     def renderHTTP_exception(self, ctx, f):
         req = IRequest(ctx)
         req.write(_renderHTTP_exception(req, f))
         req.finishRequest(False)
-=======
-class MyExceptionHandler(DefaultExceptionHandler, object):
-    def simple(self, ctx, text, code=http.BAD_REQUEST):
-        req = INevowRequest(ctx)
-        req.setResponseCode(code)
-        #req.responseHeaders.setRawHeaders("content-encoding", [])
-        #req.responseHeaders.setRawHeaders("content-disposition", [])
-        req.setHeader("content-type", "text/plain;charset=utf-8")
-        if isinstance(text, unicode):
-            text = text.encode("utf-8")
-        req.setHeader("content-length", b"%d" % len(text))
-        req.write(text)
-        # TODO: consider putting the requested URL here
-        req.finishRequest(False)
-
-    def renderHTTP_exception(self, ctx, f):
-        try:
-            text, code = humanize_failure(f)
-        except:
-            log.msg("exception in humanize_failure")
-            log.msg("argument was %s" % (f,))
-            log.err()
-            text, code = str(f), None
-        if code is not None:
-            return self.simple(ctx, text, code)
-        if f.check(server.UnsupportedMethod):
-            # twisted.web.server.Request.render() has support for transforming
-            # this into an appropriate 501 NOT_IMPLEMENTED or 405 NOT_ALLOWED
-            # return code, but nevow does not.
-            req = INevowRequest(ctx)
-            method = req.method
-            return self.simple(ctx,
-                               "I don't know how to treat a %s request." % method,
-                               http.NOT_IMPLEMENTED)
-        req = INevowRequest(ctx)
-        accept = req.getHeader("accept")
-        if not accept:
-            accept = "*/*"
-        if "*/*" in accept or "text/*" in accept or "text/html" in accept:
-            super = DefaultExceptionHandler
-            return super.renderHTTP_exception(self, ctx, f)
-        # use plain text
-        traceback = f.getTraceback()
-        return self.simple(ctx, traceback, http.INTERNAL_SERVER_ERROR)
->>>>>>> c2fe5a65
 
 
 class NeedOperationHandleError(WebError):
