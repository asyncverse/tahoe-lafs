--- conflicted
+++ resolved
@@ -88,11 +88,7 @@
             ul = tags.ul()
             for server, shnums in sorted(servermap.items(), key=id):
                 shares_s = ",".join(["#%d" % shnum for shnum in shnums])
-<<<<<<< HEAD
-                ul(tags.li("[%s] got share%s: %s" % (unicode(server.get_name(), "utf-8"),
-=======
                 ul(tags.li("[%s] got share%s: %s" % (str(server.get_name(), "utf-8"),
->>>>>>> a4a8a22f
                                                      plural(shnums), shares_s)))
             return ul
         d.addCallback(_render)
@@ -247,11 +243,7 @@
         if si_s is None:
             si_s = "(None)"
         else:
-<<<<<<< HEAD
-            si_s = unicode(si_s, "utf-8")
-=======
             si_s = str(si_s, "utf-8")
->>>>>>> a4a8a22f
         return tag(si_s)
 
     @renderer
@@ -942,11 +934,7 @@
         for server in sorted(list(per_server.keys()), key=lambda s: s.get_name()):
             times_s = ", ".join([abbreviate_time(t)
                                  for t in per_server[server]])
-<<<<<<< HEAD
-            l(tags.li("[%s]: %s" % (unicode(server.get_name(), "utf-8"), times_s)))
-=======
             l(tags.li("[%s]: %s" % (str(server.get_name(), "utf-8"), times_s)))
->>>>>>> a4a8a22f
         return tags.li("Per-Server Fetch Response Times: ", l)
 
 
@@ -985,11 +973,7 @@
         if si_s is None:
             si_s = "(None)"
         else:
-<<<<<<< HEAD
-            si_s = unicode(si_s, "utf-8")
-=======
             si_s = str(si_s, "utf-8")
->>>>>>> a4a8a22f
         return tag(si_s)
 
     @renderer
@@ -1028,11 +1012,7 @@
         sharemap = servermap.make_sharemap()
         for shnum in sorted(sharemap.keys()):
             l(tags.li("%d -> Placed on " % shnum,
-<<<<<<< HEAD
-                      ", ".join(["[%s]" % unicode(server.get_name(), "utf-8")
-=======
                       ", ".join(["[%s]" % str(server.get_name(), "utf-8")
->>>>>>> a4a8a22f
                                  for server in sharemap[shnum]])))
         return tag("Sharemap:", l)
 
@@ -1114,11 +1094,7 @@
         for server in sorted(list(per_server.keys()), key=lambda s: s.get_name()):
             times_s = ", ".join([abbreviate_time(t)
                                  for t in per_server[server]])
-<<<<<<< HEAD
-            l(tags.li("[%s]: %s" % (unicode(server.get_name(), "utf-8"), times_s)))
-=======
             l(tags.li("[%s]: %s" % (str(server.get_name(), "utf-8"), times_s)))
->>>>>>> a4a8a22f
         return tags.li("Per-Server Response Times: ", l)
 
 
@@ -1244,11 +1220,7 @@
                 else:
                     times.append("privkey(" + abbreviate_time(t) + ")")
             times_s = ", ".join(times)
-<<<<<<< HEAD
-            l(tags.li("[%s]: %s" % (unicode(server.get_name(), "utf-8"), times_s)))
-=======
             l(tags.li("[%s]: %s" % (str(server.get_name(), "utf-8"), times_s)))
->>>>>>> a4a8a22f
         return tags.li("Per-Server Response Times: ", l)
 
 
