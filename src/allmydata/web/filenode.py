--- conflicted
+++ resolved
@@ -131,11 +131,7 @@
         if t == b"uri":
             return self.replace_me_with_a_childcap(req, self.client, replace)
 
-<<<<<<< HEAD
         raise WebError("PUT to a file: bad t=%s" % unicode(t, "utf-8"))
-=======
-        raise WebError("PUT to a file: bad t=%s" % ensure_str(t))
->>>>>>> 166c1a53
 
     @render_exception
     def render_POST(self, req):
@@ -292,11 +288,7 @@
             assert self.parentnode and self.name
             return self.replace_me_with_a_childcap(req, self.client, replace)
 
-<<<<<<< HEAD
         raise WebError("PUT to a file: bad t=%s" % unicode(t, "utf-8"))
-=======
-        raise WebError("PUT to a file: bad t=%s" % ensure_str(t))
->>>>>>> 166c1a53
 
     @render_exception
     def render_POST(self, req):
