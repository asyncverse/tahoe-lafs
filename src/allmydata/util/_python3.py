--- conflicted
+++ resolved
@@ -24,12 +24,9 @@
     "allmydata.util.humanreadable",
     "allmydata.util.mathutil",
     "allmydata.util.namespace",
-<<<<<<< HEAD
+    "allmydata.util.netstring",
     "allmydata.util.observer",
     "allmydata.util.pipeline",
-=======
-    "allmydata.util.netstring",
->>>>>>> ca55d7b7
     "allmydata.util.pollmixin",
     "allmydata.util._python3",
 ]
@@ -41,12 +38,9 @@
     "allmydata.test.test_hashtree",
     "allmydata.test.test_hashutil",
     "allmydata.test.test_humanreadable",
-<<<<<<< HEAD
+  "allmydata.test.test_netstring",
     "allmydata.test.test_observer",
     "allmydata.test.test_pipeline",
-=======
-    "allmydata.test.test_netstring",
->>>>>>> ca55d7b7
     "allmydata.test.test_python3",
 ]
 
