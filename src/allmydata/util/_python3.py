"""
Track the port to Python 3.

The two easiest ways to run the part of the test suite which is expected to
pass on Python 3 are::

    $ tox -e py36

and::

    $ trial allmydata.test.python3_tests

This module has been ported to Python 3.
"""

from __future__ import unicode_literals
from __future__ import absolute_import
from __future__ import division
from __future__ import print_function

from future.utils import PY2
if PY2:
    from future.builtins import filter, map, zip, ascii, chr, hex, input, next, oct, open, pow, round, super, bytes, dict, list, object, range, str, max, min  # noqa: F401

# Keep these sorted alphabetically, to reduce merge conflicts:
PORTED_MODULES = [
    "allmydata.codec",
    "allmydata.crypto",
    "allmydata.crypto.aes",
    "allmydata.crypto.ed25519",
    "allmydata.crypto.error",
    "allmydata.crypto.rsa",
    "allmydata.crypto.util",
    "allmydata.hashtree",
    "allmydata.immutable.downloader",
    "allmydata.immutable.downloader.common",
    "allmydata.immutable.downloader.fetcher",
    "allmydata.immutable.downloader.finder",
    "allmydata.immutable.downloader.node",
    "allmydata.immutable.downloader.segmentation",
    "allmydata.immutable.downloader.status",
    "allmydata.immutable.happiness_upload",
<<<<<<< HEAD
    "allmydata.immutable.downloader.share",
=======
    "allmydata.immutable.literal",
>>>>>>> 6fcec694
    "allmydata.interfaces",
    "allmydata.introducer.interfaces",
    "allmydata.monitor",
    "allmydata.storage.common",
    "allmydata.storage.crawler",
    "allmydata.storage.expirer",
    "allmydata.storage.immutable",
    "allmydata.storage.lease",
    "allmydata.storage.mutable",
    "allmydata.storage.server",
    "allmydata.storage.shares",
    "allmydata.test.common_py3",
    "allmydata.test.no_network",
    "allmydata.uri",
    "allmydata.util._python3",
    "allmydata.util.abbreviate",
    "allmydata.util.assertutil",
    "allmydata.util.base32",
    "allmydata.util.base62",
    "allmydata.util.configutil",
    "allmydata.util.connection_status",
    "allmydata.util.deferredutil",
    "allmydata.util.fileutil",
    "allmydata.util.dictutil",
    "allmydata.util.encodingutil",
    "allmydata.util.gcutil",
    "allmydata.util.happinessutil",
    "allmydata.util.hashutil",
    "allmydata.util.humanreadable",
    "allmydata.util.iputil",
    "allmydata.util.log",
    "allmydata.util.mathutil",
    "allmydata.util.namespace",
    "allmydata.util.netstring",
    "allmydata.util.observer",
    "allmydata.util.pipeline",
    "allmydata.util.pollmixin",
    "allmydata.util.spans",
    "allmydata.util.statistics",
    "allmydata.util.time_format",
]

PORTED_TEST_MODULES = [
    "allmydata.test.test_abbreviate",
    "allmydata.test.test_base32",
    "allmydata.test.test_base62",
    "allmydata.test.test_codec",
    "allmydata.test.test_common_util",
    "allmydata.test.test_configutil",
    "allmydata.test.test_connection_status",
    "allmydata.test.test_crawler",
    "allmydata.test.test_crypto",
    "allmydata.test.test_deferredutil",
    "allmydata.test.test_dictutil",
    "allmydata.test.test_download",
    "allmydata.test.test_encode",
    "allmydata.test.test_encodingutil",
    "allmydata.test.test_filenode",
    "allmydata.test.test_happiness",
    "allmydata.test.test_hashtree",
    "allmydata.test.test_hashutil",
    "allmydata.test.test_helper",
    "allmydata.test.test_humanreadable",
    "allmydata.test.test_immutable",
    "allmydata.test.test_iputil",
    "allmydata.test.test_log",
    "allmydata.test.test_monitor",
    "allmydata.test.test_netstring",
    "allmydata.test.test_no_network",
    "allmydata.test.test_observer",
    "allmydata.test.test_pipeline",
    "allmydata.test.test_python3",
    "allmydata.test.test_spans",
    "allmydata.test.test_statistics",
    "allmydata.test.test_storage",
    "allmydata.test.test_storage_web",
    "allmydata.test.test_time_format",
    "allmydata.test.test_upload",
    "allmydata.test.test_uri",
    "allmydata.test.test_util",
    "allmydata.test.test_version",
]<|MERGE_RESOLUTION|>--- conflicted
+++ resolved
@@ -38,13 +38,10 @@
     "allmydata.immutable.downloader.finder",
     "allmydata.immutable.downloader.node",
     "allmydata.immutable.downloader.segmentation",
+    "allmydata.immutable.downloader.share",
     "allmydata.immutable.downloader.status",
     "allmydata.immutable.happiness_upload",
-<<<<<<< HEAD
-    "allmydata.immutable.downloader.share",
-=======
     "allmydata.immutable.literal",
->>>>>>> 6fcec694
     "allmydata.interfaces",
     "allmydata.introducer.interfaces",
     "allmydata.monitor",
