--- conflicted
+++ resolved
@@ -46,11 +46,8 @@
     "allmydata.test.test_observer",
     "allmydata.test.test_pipeline",
     "allmydata.test.test_python3",
-<<<<<<< HEAD
+    "allmydata.test.test_time_format",
     "allmydata.test.test_version",
-=======
-    "allmydata.test.test_time_format",
->>>>>>> 7d0f7737
 ]
 
 
