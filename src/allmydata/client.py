--- conflicted
+++ resolved
@@ -101,7 +101,6 @@
             "shares.total",
             "storage.plugins",
         ),
-<<<<<<< HEAD
         "grid_managers": None,  # means "any options valid"
         "grid_manager_certificates": None,
         "ftpd": (
@@ -110,8 +109,6 @@
             "enabled",
             "port",
         ),
-=======
->>>>>>> f0635d59
         "storage": (
             "debug_discard",
             "enabled",
