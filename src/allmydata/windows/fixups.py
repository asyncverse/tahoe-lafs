--- conflicted
+++ resolved
@@ -1,8 +1,5 @@
 from __future__ import print_function
 
-<<<<<<< HEAD
-import codecs
-=======
 # This code isn't loadable or sensible except on Windows.  Importers all know
 # this and are careful.  Normally I would just let an import error from ctypes
 # explain any mistakes but Mypy also needs some help here.  This assert
@@ -16,8 +13,7 @@
 import sys
 assert sys.platform == "win32"
 
-import codecs, re
->>>>>>> 845e3306
+import codecs
 from functools import partial
 
 from ctypes import WINFUNCTYPE, windll, POINTER, c_int, WinError, byref, get_last_error
@@ -178,31 +174,7 @@
     except Exception as e:
         _complain("exception %r while fixing up sys.stdout and sys.stderr" % (e,))
 
-<<<<<<< HEAD
     argv = list(arg.encode("utf-8") for arg in get_argv())
-=======
-    # This works around <http://bugs.python.org/issue2128>.
-
-    # Because of <http://bugs.python.org/issue8775> (and similar limitations in
-    # twisted), the 'bin/tahoe' script cannot invoke us with the actual Unicode arguments.
-    # Instead it "mangles" or escapes them using \x7F as an escape character, which we
-    # unescape here.
-    def unmangle(s):
-        return re.sub(
-            u'\\x7F[0-9a-fA-F]*\\;',
-            # type ignored for 'unichr' (Python 2 only)
-            lambda m: unichr(int(m.group(0)[1:-1], 16)),  # type: ignore
-            s,
-        )
-
-    argv_unicode = get_argv()
-    try:
-        argv = [unmangle(argv_u).encode('utf-8') for argv_u in argv_unicode]
-    except Exception as e:
-        _complain("%s:  could not unmangle Unicode arguments.\n%r"
-                  % (sys.argv[0], argv_unicode))
-        raise
->>>>>>> 845e3306
 
     # Take only the suffix with the same number of arguments as sys.argv.
     # This accounts for anything that can cause initial arguments to be stripped,
