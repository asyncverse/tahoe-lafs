--- conflicted
+++ resolved
@@ -149,34 +149,30 @@
         raise
     return config
 
-<<<<<<< HEAD
-def parse_or_exit_with_explanation(argv, stdout=sys.stdout, stderr=sys.stderr, stdin=sys.stdin):
+def parse_or_exit(argv, stdout=sys.stdout, stderr=sys.stderr, stdin=sys.stdin):
+    """
+    Parse Tahoe-LAFS CLI arguments and return a configuration object if they
+    are valid.
+
+    If they are invalid, write an explanation to ``stdout`` and exit.
+
+    :param allmydata.scripts.runner.Options config: An instance of the
+        argument-parsing class to use.
+
+    :param [unicode] argv: The argument list to parse, including the name of the
+        program being run as ``argv[0]``.
+
+    :param stdout: The file-like object to use as stdout.
+    :param stderr: The file-like object to use as stderr.
+
+    :raise SystemExit: If there is an argument-parsing problem.
+
+    :return: ``config``, after using it to parse the argument list.
+    """
     config = Options()
     config.stdout = stdout
     config.stdin = stdin
     config.stderr = stderr
-=======
-def parse_or_exit(config, argv, stdout, stderr):
-    """
-    Parse Tahoe-LAFS CLI arguments and return a configuration object if they
-    are valid.
-
-    If they are invalid, write an explanation to ``stdout`` and exit.
-
-    :param allmydata.scripts.runner.Options config: An instance of the
-        argument-parsing class to use.
-
-    :param [unicode] argv: The argument list to parse, including the name of the
-        program being run as ``argv[0]``.
-
-    :param stdout: The file-like object to use as stdout.
-    :param stderr: The file-like object to use as stderr.
-
-    :raise SystemExit: If there is an argument-parsing problem.
-
-    :return: ``config``, after using it to parse the argument list.
-    """
->>>>>>> f0635d59
     try:
         parse_options(argv[1:], config=config)
     except usage.error as e:
@@ -370,7 +366,6 @@
     argv = list(map(argv_to_unicode, argv))
     d = defer.maybeDeferred(
         parse_or_exit,
-        config,
         argv,
         stdout,
         stderr,
