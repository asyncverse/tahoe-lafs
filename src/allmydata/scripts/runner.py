--- conflicted
+++ resolved
@@ -45,17 +45,8 @@
 }
 
 process_control_commands = [
-<<<<<<< HEAD
     ("run", None, tahoe_run.RunOptions, "run a node without daemonizing"),
-    ("daemonize", None, tahoe_daemonize.DaemonizeOptions, "(deprecated) run a node in the background"),
-    ("start", None, tahoe_start.StartOptions, "(deprecated) start a node in the background and confirm it started"),
-    ("stop", None, tahoe_stop.StopOptions, "(deprecated) stop a node"),
-    ("restart", None, tahoe_restart.RestartOptions, "(deprecated) restart a node"),
 ]  # type: SubCommands
-=======
-    ["run", None, tahoe_run.RunOptions, "run a node without daemonizing"],
-]
->>>>>>> 4e411448
 
 
 class Options(usage.Options):
@@ -111,13 +102,8 @@
 
 
 create_dispatch = {}
-<<<<<<< HEAD
-for module in (create_node, stats_gatherer):
+for module in (create_node,):
     create_dispatch.update(module.dispatch)  # type: ignore
-=======
-for module in (create_node,):
-    create_dispatch.update(module.dispatch)
->>>>>>> 4e411448
 
 def parse_options(argv, config=None):
     if not config:
