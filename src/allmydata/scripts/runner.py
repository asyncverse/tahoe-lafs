from __future__ import print_function
from __future__ import absolute_import
from __future__ import division
from __future__ import unicode_literals

from future.utils import PY2
if PY2:
    from future.builtins import filter, map, zip, ascii, chr, hex, input, next, oct, open, pow, round, super, bytes, dict, list, object, range, str, max, min  # noqa: F401

import os, sys
from six.moves import StringIO
import six

try:
    from allmydata.scripts.types_ import SubCommands
except ImportError:
    pass

from twisted.python import usage
from twisted.internet import defer, task, threads

from allmydata.scripts.common import get_default_nodedir
from allmydata.scripts import debug, create_node, cli, \
    admin, tahoe_run, tahoe_invite
from allmydata.util.encodingutil import quote_local_unicode_path, argv_to_unicode
from allmydata.util.eliotutil import (
    opt_eliot_destination,
    opt_help_eliot_destinations,
    eliot_logging_service,
)

from .. import (
    __full_version__,
)

_default_nodedir = get_default_nodedir()

NODEDIR_HELP = ("Specify which Tahoe node directory should be used. The "
                "directory should either contain a full Tahoe node, or a "
                "file named node.url that points to some other Tahoe node. "
                "It should also contain a file named '"
                + os.path.join('private', 'aliases') +
                "' which contains the mapping from alias name to root "
                "dirnode URI.")
if _default_nodedir:
    NODEDIR_HELP += " [default for most commands: " + quote_local_unicode_path(_default_nodedir) + "]"


# XXX all this 'dispatch' stuff needs to be unified + fixed up
_control_node_dispatch = {
    "run": tahoe_run.run,
}

process_control_commands = [
    ("run", None, tahoe_run.RunOptions, "run a node without daemonizing"),
]  # type: SubCommands


class Options(usage.Options):
    # unit tests can override these to point at StringIO instances
    stdin = sys.stdin
    stdout = sys.stdout
    stderr = sys.stderr

    subCommands = (     create_node.subCommands
                    +   admin.subCommands
                    +   process_control_commands
                    +   debug.subCommands
                    +   cli.subCommands
                    +   tahoe_invite.subCommands
                    )

    optFlags = [
        ["quiet", "q", "Operate silently."],
        ["version", "V", "Display version numbers."],
        ["version-and-path", None, "Display version numbers and paths to their locations."],
    ]
    optParameters = [
        ["node-directory", "d", None, NODEDIR_HELP],
        ["wormhole-server", None, u"ws://wormhole.tahoe-lafs.org:4000/v1", "The magic wormhole server to use.", six.text_type],
        ["wormhole-invite-appid", None, u"tahoe-lafs.org/invite", "The appid to use on the wormhole server.", six.text_type],
    ]

    def opt_version(self):
        print(__full_version__, file=self.stdout)
        self.no_command_needed = True

    opt_version_and_path = opt_version

    opt_eliot_destination = opt_eliot_destination
    opt_help_eliot_destinations = opt_help_eliot_destinations

    def __str__(self):
        return ("\nUsage: tahoe [global-options] <command> [command-options]\n"
                + self.getUsage())

    synopsis = "\nUsage: tahoe [global-options]" # used only for subcommands

    def getUsage(self, **kwargs):
        t = usage.Options.getUsage(self, **kwargs)
        t = t.replace("Options:", "\nGlobal options:", 1)
        return t + "\nPlease run 'tahoe <command> --help' for more details on each command.\n"

    def postOptions(self):
        if not hasattr(self, 'subOptions'):
            if not hasattr(self, 'no_command_needed'):
                raise usage.UsageError("must specify a command")
            sys.exit(0)


create_dispatch = {}
for module in (create_node,):
    create_dispatch.update(module.dispatch)  # type: ignore

def parse_options(argv, config=None):
    if not config:
        config = Options()
    try:
        config.parseOptions(argv)
    except usage.error as e:
        if six.PY2:
            # Exceptions must stringify to bytes on Python 2.
            raise usage.error(*(
                arg.encode("utf-8") if isinstance(arg, unicode) else arg
                for arg
                in e.args
            ))
        raise
    return config

<<<<<<< HEAD
def parse_or_exit_with_explanation_with_config(config, argv, stdout, stderr):
    """
    Parse Tahoe-LAFS CLI arguments and return a configuration object if they
    are valid.

    If they are invalid, write an explanation to ``stdout`` and exit.

    :param allmydata.scripts.runner.Options config: An instance of the
        argument-parsing class to use.

    :param [str] argv: The argument list to parse, including the name of the
        program being run as ``argv[0]``.

    :param stdout: The file-like object to use as stdout.
    :param stderr: The file-like object to use as stderr.

    :raise SystemExit: If there is an argument-parsing problem.

    :return: ``config``, after using it to parse the argument list.
    """
=======

def parse_or_exit_with_explanation(argv, stdout=sys.stdout):
    config = Options()
>>>>>>> 22622b54
    try:
        parse_options(argv[1:], config=config)
    except usage.error as e:
        # `parse_options` may have the side-effect of initializing a
        # "sub-option" of the given configuration, even if it ultimately
        # raises an exception.  For example, `tahoe run --invalid-option` will
        # set `config.subOptions` to an instance of
        # `allmydata.scripts.tahoe_run.RunOptions` and then raise a
        # `usage.error` because `RunOptions` does not recognize
        # `--invalid-option`.  If `run` itself had a sub-options then the same
        # thing could happen but with another layer of nesting.  We can
        # present the user with the most precise information about their usage
        # error possible by finding the most "sub" of the sub-options and then
        # showing that to the user along with the usage error.
        c = config
        while hasattr(c, 'subOptions'):
            c = c.subOptions
        print(str(c), file=stdout)
<<<<<<< HEAD
        try:
            msg = e.args[0].decode(get_io_encoding())
        except Exception:
            msg = repr(e)
        print("%s:  %s\n" % (argv[0], quote_output(msg, quotemarks=False)), file=stdout)
=======
        # On Python 2 the string may turn into a unicode string, e.g. the error
        # may be unicode, in which case it will print funny. Once we're on
        # Python 3 we can just drop the ensure_str().
        print(six.ensure_str("%s:  %s\n" % (sys.argv[0], e)), file=stdout)
>>>>>>> 22622b54
        sys.exit(1)
    return config

def dispatch(config,
             stdin=sys.stdin, stdout=sys.stdout, stderr=sys.stderr):
    command = config.subCommand
    so = config.subOptions
    if config['quiet']:
        stdout = StringIO()
    so.stdout = stdout
    so.stderr = stderr
    so.stdin = stdin

    if command in create_dispatch:
        f = create_dispatch[command]
    elif command in _control_node_dispatch:
        f = _control_node_dispatch[command]
    elif command in debug.dispatch:
        f = debug.dispatch[command]
    elif command in admin.dispatch:
        f = admin.dispatch[command]
    elif command in cli.dispatch:
        # these are blocking, and must be run in a thread
        f0 = cli.dispatch[command]
        f = lambda so: threads.deferToThread(f0, so)
    elif command in tahoe_invite.dispatch:
        f = tahoe_invite.dispatch[command]
    else:
        raise usage.UsageError()

    d = defer.maybeDeferred(f, so)
    # the calling convention for CLI dispatch functions is that they either:
    # 1: succeed and return rc=0
    # 2: print explanation to stderr and return rc!=0
    # 3: raise an exception that should just be printed normally
    # 4: return a Deferred that does 1 or 2 or 3
    def _raise_sys_exit(rc):
        sys.exit(rc)
    d.addCallback(_raise_sys_exit)
    return d

def _maybe_enable_eliot_logging(options, reactor):
    if options.get("destinations"):
        service = eliot_logging_service(reactor, options["destinations"])
        # There is no Twisted "Application" around to hang this on so start
        # and stop it ourselves.
        service.startService()
        reactor.addSystemEventTrigger("after", "shutdown", service.stopService)
    # Pass on the options so we can dispatch the subcommand.
    return options

<<<<<<< HEAD
def run(configFactory=Options, argv=sys.argv, stdout=sys.stdout, stderr=sys.stderr):
    """
    Run a Tahoe-LAFS node.

    :param configFactory: A zero-argument callable which creates the config
        object to use to parse the argument list.

    :param [str] argv: The argument list to use to configure the run.

    :param stdout: The file-like object to use for stdout.
    :param stderr: The file-like object to use for stderr.

    :raise SystemExit: Always raised after the run is complete.
    """
    # TODO(3035): Remove tox-check when error becomes a warning
    if 'TOX_ENV_NAME' not in os.environ:
        assert sys.version_info < (3,), u"Tahoe-LAFS does not run under Python 3. Please use Python 2.7.x."
=======
PYTHON_3_WARNING = ("Support for Python 3 is an incomplete work-in-progress."
                    " Use at your own risk.")

def run():
    if six.PY3:
        print(PYTHON_3_WARNING, file=sys.stderr)
>>>>>>> 22622b54

    if sys.platform == "win32":
        from allmydata.windows.fixups import initialize
        initialize()
    # doesn't return: calls sys.exit(rc)
    task.react(
        lambda reactor: _run_with_reactor(
            reactor,
            configFactory(),
            argv,
            stdout,
            stderr,
        ),
    )


def _setup_coverage(reactor, argv):
    """
    If coverage measurement was requested, start collecting coverage
    measurements and arrange to record those measurements when the process is
    done.

    Coverage measurement is considered requested if ``"--coverage"`` is in
    ``argv`` (and it will be removed from ``argv`` if it is found).  There
    should be a ``.coveragerc`` file in the working directory if coverage
    measurement is requested.

    This is only necessary to support multi-process coverage measurement,
    typically when the test suite is running, and with the pytest-based
    *integration* test suite (at ``integration/`` in the root of the source
    tree) foremost in mind.  The idea is that if you are running Tahoe-LAFS in
    a configuration where multiple processes are involved - for example, a
    test process and a client node process, if you only measure coverage from
    the test process then you will fail to observe most Tahoe-LAFS code that
    is being run.

    This function arranges to have any Tahoe-LAFS process (such as that
    client node process) collect and report coverage measurements as well.
    """
<<<<<<< HEAD
    # can we put this _setup_coverage call after we hit argument-parsing?
    if '--coverage' not in argv:
=======
    # can we put this _setup_coverage call after we hit
    # argument-parsing?
    # ensure_str() only necessary on Python 2.
    if six.ensure_str('--coverage') not in sys.argv:
>>>>>>> 22622b54
        return
    argv.remove('--coverage')

    try:
        import coverage
    except ImportError:
        raise RuntimeError(
                "The 'coveage' package must be installed to use --coverage"
        )

    # this doesn't change the shell's notion of the environment, but
    # it makes the test in process_startup() succeed, which is the
    # goal here.
    os.environ["COVERAGE_PROCESS_START"] = '.coveragerc'

    # maybe-start the global coverage, unless it already got started
    cov = coverage.process_startup()
    if cov is None:
        cov = coverage.process_startup.coverage

    def write_coverage_data():
        """
        Make sure that coverage has stopped; internally, it depends on
        ataxit handlers running which doesn't always happen (Twisted's
        shutdown hook also won't run if os._exit() is called, but it
        runs more-often than atexit handlers).
        """
        cov.stop()
        cov.save()
    reactor.addSystemEventTrigger('after', 'shutdown', write_coverage_data)


def _run_with_reactor(reactor, config, argv, stdout, stderr):
    """
    Run a Tahoe-LAFS node using the given reactor.

    :param reactor: The reactor to use.  This implementation largely ignores
        this and lets the rest of the implementation pick its own reactor.
        Oops.

    :param twisted.python.usage.Options config: The config object to use to
        parse the argument list.

    :param argv: See ``run``.

<<<<<<< HEAD
    :param stdout: See ``run``.
    :param stderr: See ``run``.

    :return: A ``Deferred`` that fires when the run is complete.
    """
    _setup_coverage(reactor, argv)

    d = defer.maybeDeferred(
        parse_or_exit_with_explanation_with_config,
        config,
        argv,
        stdout,
        stderr,
    )
=======
    argv = list(map(argv_to_unicode, sys.argv[1:]))
    d = defer.maybeDeferred(parse_or_exit_with_explanation, argv)
>>>>>>> 22622b54
    d.addCallback(_maybe_enable_eliot_logging, reactor)
    d.addCallback(dispatch, stdout=stdout, stderr=stderr)
    def _show_exception(f):
        # when task.react() notices a non-SystemExit exception, it does
        # log.err() with the failure and then exits with rc=1. We want this
        # to actually print the exception to stderr, like it would do if we
        # weren't using react().
        if f.check(SystemExit):
            return f # dispatch function handled it
        f.printTraceback(file=stderr)
        sys.exit(1)
    d.addErrback(_show_exception)
    return d

if __name__ == "__main__":
    run()<|MERGE_RESOLUTION|>--- conflicted
+++ resolved
@@ -128,7 +128,6 @@
         raise
     return config
 
-<<<<<<< HEAD
 def parse_or_exit_with_explanation_with_config(config, argv, stdout, stderr):
     """
     Parse Tahoe-LAFS CLI arguments and return a configuration object if they
@@ -149,11 +148,6 @@
 
     :return: ``config``, after using it to parse the argument list.
     """
-=======
-
-def parse_or_exit_with_explanation(argv, stdout=sys.stdout):
-    config = Options()
->>>>>>> 22622b54
     try:
         parse_options(argv[1:], config=config)
     except usage.error as e:
@@ -172,18 +166,10 @@
         while hasattr(c, 'subOptions'):
             c = c.subOptions
         print(str(c), file=stdout)
-<<<<<<< HEAD
-        try:
-            msg = e.args[0].decode(get_io_encoding())
-        except Exception:
-            msg = repr(e)
-        print("%s:  %s\n" % (argv[0], quote_output(msg, quotemarks=False)), file=stdout)
-=======
         # On Python 2 the string may turn into a unicode string, e.g. the error
         # may be unicode, in which case it will print funny. Once we're on
         # Python 3 we can just drop the ensure_str().
         print(six.ensure_str("%s:  %s\n" % (sys.argv[0], e)), file=stdout)
->>>>>>> 22622b54
         sys.exit(1)
     return config
 
@@ -235,7 +221,6 @@
     # Pass on the options so we can dispatch the subcommand.
     return options
 
-<<<<<<< HEAD
 def run(configFactory=Options, argv=sys.argv, stdout=sys.stdout, stderr=sys.stderr):
     """
     Run a Tahoe-LAFS node.
@@ -250,18 +235,6 @@
 
     :raise SystemExit: Always raised after the run is complete.
     """
-    # TODO(3035): Remove tox-check when error becomes a warning
-    if 'TOX_ENV_NAME' not in os.environ:
-        assert sys.version_info < (3,), u"Tahoe-LAFS does not run under Python 3. Please use Python 2.7.x."
-=======
-PYTHON_3_WARNING = ("Support for Python 3 is an incomplete work-in-progress."
-                    " Use at your own risk.")
-
-def run():
-    if six.PY3:
-        print(PYTHON_3_WARNING, file=sys.stderr)
->>>>>>> 22622b54
-
     if sys.platform == "win32":
         from allmydata.windows.fixups import initialize
         initialize()
@@ -300,15 +273,10 @@
     This function arranges to have any Tahoe-LAFS process (such as that
     client node process) collect and report coverage measurements as well.
     """
-<<<<<<< HEAD
-    # can we put this _setup_coverage call after we hit argument-parsing?
-    if '--coverage' not in argv:
-=======
     # can we put this _setup_coverage call after we hit
     # argument-parsing?
     # ensure_str() only necessary on Python 2.
     if six.ensure_str('--coverage') not in sys.argv:
->>>>>>> 22622b54
         return
     argv.remove('--coverage')
 
@@ -354,7 +322,6 @@
 
     :param argv: See ``run``.
 
-<<<<<<< HEAD
     :param stdout: See ``run``.
     :param stderr: See ``run``.
 
@@ -362,6 +329,7 @@
     """
     _setup_coverage(reactor, argv)
 
+    argv = list(map(argv_to_unicode, argv[1:]))
     d = defer.maybeDeferred(
         parse_or_exit_with_explanation_with_config,
         config,
@@ -369,10 +337,6 @@
         stdout,
         stderr,
     )
-=======
-    argv = list(map(argv_to_unicode, sys.argv[1:]))
-    d = defer.maybeDeferred(parse_or_exit_with_explanation, argv)
->>>>>>> 22622b54
     d.addCallback(_maybe_enable_eliot_logging, reactor)
     d.addCallback(dispatch, stdout=stdout, stderr=stderr)
     def _show_exception(f):
