
import os

from twisted.python import usage
from allmydata.util.encodingutil import quote_output
from allmydata.scripts.common import BaseOptions, BasedirOptions

class GenerateKeypairOptions(BaseOptions):
<<<<<<< HEAD
    def getSynopsis(self):
        return "Usage: %s [global-opts] admin generate-keypair" % (self.command_name,)
=======
>>>>>>> 01b09f3b

    def getUsage(self, width=None):
        t = BaseOptions.getUsage(self, width)
        t += """
Generate a public/private keypair, dumped to stdout as two lines of ASCII.
"""
        return t

def print_keypair(options):
    from allmydata.util.keyutil import make_keypair
    out = options.stdout
    privkey_vs, pubkey_vs = make_keypair()
    print >>out, "private:", privkey_vs
    print >>out, "public:", pubkey_vs

class DerivePubkeyOptions(BaseOptions):
    def parseArgs(self, privkey):
        self.privkey = privkey

    def getSynopsis(self):
<<<<<<< HEAD
        return "Usage: %s [global-opts] admin derive-pubkey PRIVKEY" % (self.command_name,)
=======
        return "Usage: tahoe [global-options] admin derive-pubkey PRIVKEY"
>>>>>>> 01b09f3b

    def getUsage(self, width=None):
        t = BaseOptions.getUsage(self, width)
        t += """
Given a private (signing) key that was previously generated with
generate-keypair, derive the public key and print it to stdout.
"""
        return t

def derive_pubkey(options):
    out = options.stdout
    from allmydata.util import keyutil
    privkey_vs = options.privkey
    sk, pubkey_vs = keyutil.parse_privkey(privkey_vs)
    print >>out, "private:", privkey_vs
    print >>out, "public:", pubkey_vs
    return 0


class CreateContainerOptions(BasedirOptions):
    def getSynopsis(self):
        return "Usage: %s [global-opts] admin create-container [NODEDIR]" % (self.command_name,)

    def getUsage(self, width=None):
        t = BasedirOptions.getUsage(self, width)
        t += """
Create a storage container, using the name and credentials configured in
tahoe.cfg. This is needed only for the cloud backend, and only if the
container has not already been created. See <docs/backends/cloud.rst>
for more details.
"""
        return t

def create_container(options):
    from twisted.internet import reactor, defer

    d = defer.maybeDeferred(do_create_container, options)
    d.addCallbacks(lambda ign: os._exit(0), lambda ign: os._exit(1))
    reactor.run()

def do_create_container(options):
    from twisted.internet import defer
    from allmydata.node import ConfigOnly
    from allmydata.client import Client

    out = options.stdout
    err = options.stderr

    d = defer.succeed(None)
    def _do_create(ign):
        config = ConfigOnly(options['basedir'])
        (backend, _) = Client.configure_backend(config)

        d2 = backend.create_container()
        def _done(res):
            if res is False:
                print >>out, ("It is not necessary to create a container for this backend type (%s)."
                              % (backend.__class__.__name__,))
            else:
                print >>out, "The container was successfully created."
            print >>out
        d2.addCallback(_done)
        return d2
    d.addCallback(_do_create)
    def _failed(f):
        print >>err, "Container creation failed."
        print >>err, "%s: %s" % (f.value.__class__.__name__, f.value)
        print >>err
        return f
    d.addErrback(_failed)
    return d


class ListContainerOptions(BasedirOptions):
    def getSynopsis(self):
        return "Usage: %s [global-opts] admin ls-container [NODEDIR]" % (self.command_name,)

    def getUsage(self, width=None):
        t = BasedirOptions.getUsage(self, width)
        t += """
List the contents of a storage container, using the name and credentials
configured in tahoe.cfg. This currently works only for the cloud backend.
"""
        return t

def ls_container(options):
    from twisted.internet import reactor, defer

    d = defer.maybeDeferred(do_ls_container, options)
    d.addCallbacks(lambda ign: os._exit(0), lambda ign: os._exit(1))
    reactor.run()

def format_date(date):
    datestr = str(date)
    if datestr.endswith('+00:00'):
        datestr = datestr[: -6] + 'Z'
    return datestr

def do_ls_container(options):
    from twisted.internet import defer
    from allmydata.node import ConfigOnly
    from allmydata.client import Client
    from allmydata.util.namespace import Namespace

    out = options.stdout
    err = options.stderr

    d = defer.succeed(None)
    def _do_create(ign):
        config = ConfigOnly(options['basedir'])
        if not config.get_config("storage", "enabled", True, boolean=True):
            raise AssertionError("'tahoe admin ls-container' is intended for administration of nodes running a storage service.\n"
                                 "The node with base directory %s is not configured to provide storage."
                                 % quote_output(options['basedir']))

        (backend, _) = Client.configure_backend(config)

        ns = Namespace()
        ns.total_size = 0
        d2 = backend.list_container()
        def _done(items):
            print >>out, "Listing %d object(s):" % len(items)
            print >>out, "    Size  Last modified         Key"
            for item in items:
                print >>out, "% 8s  %20s  %s" % (item.size, format_date(item.modification_date), item.key)
                ns.total_size += int(item.size)

            print >>out
            print >>out, "Total size: %d bytes" % (ns.total_size,)
        d2.addCallback(_done)
        return d2
    d.addCallback(_do_create)
    def _failed(f):
        print >>err, "Container listing failed."
        print >>err, "%s: %s" % (f.value.__class__.__name__, f.value)
        print >>err
        return f
    d.addErrback(_failed)
    return d


class AdminCommand(BaseOptions):
    subCommands = [
        ("generate-keypair", None, GenerateKeypairOptions,
         "Generate a public/private keypair, write to stdout."),
        ("derive-pubkey", None, DerivePubkeyOptions,
         "Derive a public key from a private key."),
        ("create-container", None, CreateContainerOptions,
         "Create a container for the configured cloud backend."),
        ("ls-container", None, ListContainerOptions,
         "List the contents of the configured backend container."),
        ]
    def postOptions(self):
        if not hasattr(self, 'subOptions'):
            raise usage.UsageError("must specify a subcommand")
    def getSynopsis(self):
<<<<<<< HEAD
        return "Usage: %s [global-opts] admin SUBCOMMAND" % (self.command_name,)
=======
        return "Usage: tahoe [global-options] admin SUBCOMMAND"
>>>>>>> 01b09f3b
    def getUsage(self, width=None):
        t = BaseOptions.getUsage(self, width)
        t += """
Please run e.g. 'tahoe admin generate-keypair --help' for more details on
each subcommand.
"""
        return t

subDispatch = {
    "generate-keypair": print_keypair,
    "derive-pubkey": derive_pubkey,
    "create-container": create_container,
    "ls-container": ls_container,
    }

def do_admin(options):
    so = options.subOptions
    so.stdout = options.stdout
    so.stderr = options.stderr
    f = subDispatch[options.subCommand]
    return f(so)


subCommands = [
    ["admin", None, AdminCommand, "admin subcommands: use 'tahoe admin' for a list"],
    ]

dispatch = {
    "admin": do_admin,
    }<|MERGE_RESOLUTION|>--- conflicted
+++ resolved
@@ -6,11 +6,8 @@
 from allmydata.scripts.common import BaseOptions, BasedirOptions
 
 class GenerateKeypairOptions(BaseOptions):
-<<<<<<< HEAD
-    def getSynopsis(self):
-        return "Usage: %s [global-opts] admin generate-keypair" % (self.command_name,)
-=======
->>>>>>> 01b09f3b
+    def getSynopsis(self):
+        return "Usage: %s [global-options] admin generate-keypair" % (self.command_name,)
 
     def getUsage(self, width=None):
         t = BaseOptions.getUsage(self, width)
@@ -31,11 +28,7 @@
         self.privkey = privkey
 
     def getSynopsis(self):
-<<<<<<< HEAD
-        return "Usage: %s [global-opts] admin derive-pubkey PRIVKEY" % (self.command_name,)
-=======
-        return "Usage: tahoe [global-options] admin derive-pubkey PRIVKEY"
->>>>>>> 01b09f3b
+        return "Usage: %s [global-options] admin derive-pubkey PRIVKEY" % (self.command_name,)
 
     def getUsage(self, width=None):
         t = BaseOptions.getUsage(self, width)
@@ -57,7 +50,7 @@
 
 class CreateContainerOptions(BasedirOptions):
     def getSynopsis(self):
-        return "Usage: %s [global-opts] admin create-container [NODEDIR]" % (self.command_name,)
+        return "Usage: %s [global-options] admin create-container [NODEDIR]" % (self.command_name,)
 
     def getUsage(self, width=None):
         t = BasedirOptions.getUsage(self, width)
@@ -111,7 +104,7 @@
 
 class ListContainerOptions(BasedirOptions):
     def getSynopsis(self):
-        return "Usage: %s [global-opts] admin ls-container [NODEDIR]" % (self.command_name,)
+        return "Usage: %s [global-options] admin ls-container [NODEDIR]" % (self.command_name,)
 
     def getUsage(self, width=None):
         t = BasedirOptions.getUsage(self, width)
@@ -192,11 +185,7 @@
         if not hasattr(self, 'subOptions'):
             raise usage.UsageError("must specify a subcommand")
     def getSynopsis(self):
-<<<<<<< HEAD
-        return "Usage: %s [global-opts] admin SUBCOMMAND" % (self.command_name,)
-=======
-        return "Usage: tahoe [global-options] admin SUBCOMMAND"
->>>>>>> 01b09f3b
+        return "Usage: %s [global-options] admin SUBCOMMAND" % (self.command_name,)
     def getUsage(self, width=None):
         t = BaseOptions.getUsage(self, width)
         t += """
