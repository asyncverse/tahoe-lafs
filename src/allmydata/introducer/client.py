--- conflicted
+++ resolved
@@ -38,19 +38,10 @@
         self._sequencer = sequencer
         self._cache_filepath = cache_filepath
 
-<<<<<<< HEAD
         self._my_subscriber_info = { b"version": 0,
                                      b"nickname": self._nickname,
-                                     b"app-versions": self._app_versions,
                                      b"my-version": self._my_version,
                                      b"oldest-supported": self._oldest_supported,
-=======
-        self._my_subscriber_info = { "version": 0,
-                                     "nickname": self._nickname,
-                                     "app-versions": [],
-                                     "my-version": self._my_version,
-                                     "oldest-supported": self._oldest_supported,
->>>>>>> fba386cb
                                      }
 
         self._outbound_announcements = {} # not signed
