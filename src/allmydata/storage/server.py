"""
Ported to Python 3.
"""
from __future__ import division
from __future__ import absolute_import
from __future__ import print_function
from __future__ import unicode_literals

from future.utils import bytes_to_native_str, PY2
if PY2:
    # Omit open() to get native behavior where open("w") always accepts native
    # strings. Omit bytes so we don't leak future's custom bytes.
    from future.builtins import filter, map, zip, ascii, chr, hex, input, next, oct, pow, round, super, dict, list, object, range, str, max, min  # noqa: F401
else:
    from typing import Dict, Tuple

import os, re

from foolscap.api import Referenceable
from foolscap.ipb import IRemoteReference
from twisted.application import service
from twisted.internet import reactor

from zope.interface import implementer
from allmydata.interfaces import RIStorageServer, IStatsProducer
from allmydata.util import fileutil, idlib, log, time_format
import allmydata # for __full_version__

from allmydata.storage.common import si_b2a, si_a2b, storage_index_to_dir
_pyflakes_hush = [si_b2a, si_a2b, storage_index_to_dir] # re-exported
from allmydata.storage.lease import LeaseInfo
from allmydata.storage.mutable import MutableShareFile, EmptyShare, \
     create_mutable_sharefile
from allmydata.mutable.layout import MAX_MUTABLE_SHARE_SIZE
from allmydata.storage.immutable import (
    ShareFile, BucketWriter, BucketReader, FoolscapBucketWriter,
    FoolscapBucketReader,
)
from allmydata.storage.crawler import BucketCountingCrawler
from allmydata.storage.expirer import LeaseCheckingCrawler

# storage/
# storage/shares/incoming
#   incoming/ holds temp dirs named $START/$STORAGEINDEX/$SHARENUM which will
#   be moved to storage/shares/$START/$STORAGEINDEX/$SHARENUM upon success
# storage/shares/$START/$STORAGEINDEX
# storage/shares/$START/$STORAGEINDEX/$SHARENUM

# Where "$START" denotes the first 10 bits worth of $STORAGEINDEX (that's 2
# base-32 chars).

# $SHARENUM matches this regex:
NUM_RE=re.compile("^[0-9]+$")


# Number of seconds to add to expiration time on lease renewal.
# For now it's not actually configurable, but maybe someday.
DEFAULT_RENEWAL_TIME = 31 * 24 * 60 * 60


@implementer(IStatsProducer)
class StorageServer(service.MultiService):
    """
    Implement the business logic for the storage server.
    """
<<<<<<< HEAD
    name = "storage"
=======
    name = 'storage'
    # only the tests change this to anything else
>>>>>>> c3e574b2
    LeaseCheckerClass = LeaseCheckingCrawler

    def __init__(self, storedir, nodeid, reserved_space=0,
                 discard_storage=False, readonly_storage=False,
                 stats_provider=None,
                 expiration_enabled=False,
                 expiration_mode="age",
                 expiration_override_lease_duration=None,
                 expiration_cutoff_date=None,
                 expiration_sharetypes=("mutable", "immutable"),
                 clock=reactor):
        service.MultiService.__init__(self)
        assert isinstance(nodeid, bytes)
        assert len(nodeid) == 20
        assert isinstance(nodeid, bytes)
        self.my_nodeid = nodeid
        self.storedir = storedir
        sharedir = os.path.join(storedir, "shares")
        fileutil.make_dirs(sharedir)
        self.sharedir = sharedir
        self.corruption_advisory_dir = os.path.join(storedir,
                                                    "corruption-advisories")
        fileutil.make_dirs(self.corruption_advisory_dir)
        self.reserved_space = int(reserved_space)
        self.no_storage = discard_storage
        self.readonly_storage = readonly_storage
        self.stats_provider = stats_provider
        if self.stats_provider:
            self.stats_provider.register_producer(self)
        self.incomingdir = os.path.join(sharedir, 'incoming')
        self._clean_incomplete()
        fileutil.make_dirs(self.incomingdir)
        log.msg("StorageServer created", facility="tahoe.storage")

        if reserved_space:
            if self.get_available_space() is None:
                log.msg("warning: [storage]reserved_space= is set, but this platform does not support an API to get disk statistics (statvfs(2) or GetDiskFreeSpaceEx), so this reservation cannot be honored",
                        umin="0wZ27w", level=log.UNUSUAL)

        self.latencies = {"allocate": [], # immutable
                          "write": [],
                          "close": [],
                          "read": [],
                          "get": [],
                          "writev": [], # mutable
                          "readv": [],
                          "add-lease": [], # both
                          "renew": [],
                          "cancel": [],
                          }
        self.add_bucket_counter()

        statefile = os.path.join(self.storedir, "lease_checker.state")
        historyfile = os.path.join(self.storedir, "lease_checker.history")
        klass = self.LeaseCheckerClass
        self.lease_checker = klass(self, statefile, historyfile,
                                   expiration_enabled, expiration_mode,
                                   expiration_override_lease_duration,
                                   expiration_cutoff_date,
                                   expiration_sharetypes)
        self.lease_checker.setServiceParent(self)
        self._clock = clock

        # Map in-progress filesystem path -> BucketWriter:
        self._bucket_writers = {}  # type: Dict[str,BucketWriter]

        # These callables will be called with BucketWriters that closed:
        self._call_on_bucket_writer_close = []

    def stopService(self):
        # Cancel any in-progress uploads:
        for bw in list(self._bucket_writers.values()):
            bw.disconnected()
        return service.MultiService.stopService(self)

    def __repr__(self):
        return "<StorageServer %s>" % (idlib.shortnodeid_b2a(self.my_nodeid),)

    def have_shares(self):
        # quick test to decide if we need to commit to an implicit
        # permutation-seed or if we should use a new one
        return bool(set(os.listdir(self.sharedir)) - set(["incoming"]))

    def add_bucket_counter(self):
        statefile = os.path.join(self.storedir, "bucket_counter.state")
        self.bucket_counter = BucketCountingCrawler(self, statefile)
        self.bucket_counter.setServiceParent(self)

    def count(self, name, delta=1):
        if self.stats_provider:
            self.stats_provider.count("storage_server." + name, delta)

    def add_latency(self, category, latency):
        a = self.latencies[category]
        a.append(latency)
        if len(a) > 1000:
            self.latencies[category] = a[-1000:]

    def get_latencies(self):
        """Return a dict, indexed by category, that contains a dict of
        latency numbers for each category. If there are sufficient samples
        for unambiguous interpretation, each dict will contain the
        following keys: mean, 01_0_percentile, 10_0_percentile,
        50_0_percentile (median), 90_0_percentile, 95_0_percentile,
        99_0_percentile, 99_9_percentile.  If there are insufficient
        samples for a given percentile to be interpreted unambiguously
        that percentile will be reported as None. If no samples have been
        collected for the given category, then that category name will
        not be present in the return value. """
        # note that Amazon's Dynamo paper says they use 99.9% percentile.
        output = {}
        for category in self.latencies:
            if not self.latencies[category]:
                continue
            stats = {}
            samples = self.latencies[category][:]
            count = len(samples)
            stats["samplesize"] = count
            samples.sort()
            if count > 1:
                stats["mean"] = sum(samples) / count
            else:
                stats["mean"] = None

            orderstatlist = [(0.01, "01_0_percentile", 100), (0.1, "10_0_percentile", 10),\
                             (0.50, "50_0_percentile", 10), (0.90, "90_0_percentile", 10),\
                             (0.95, "95_0_percentile", 20), (0.99, "99_0_percentile", 100),\
                             (0.999, "99_9_percentile", 1000)]

            for percentile, percentilestring, minnumtoobserve in orderstatlist:
                if count >= minnumtoobserve:
                    stats[percentilestring] = samples[int(percentile*count)]
                else:
                    stats[percentilestring] = None

            output[category] = stats
        return output

    def log(self, *args, **kwargs):
        if "facility" not in kwargs:
            kwargs["facility"] = "tahoe.storage"
        return log.msg(*args, **kwargs)

    def _clean_incomplete(self):
        fileutil.rm_dir(self.incomingdir)

    def get_stats(self):
        # remember: RIStatsProvider requires that our return dict
        # contains numeric values.
        stats = { 'storage_server.allocated': self.allocated_size(), }
        stats['storage_server.reserved_space'] = self.reserved_space
        for category,ld in self.get_latencies().items():
            for name,v in ld.items():
                stats['storage_server.latencies.%s.%s' % (category, name)] = v

        try:
            disk = fileutil.get_disk_stats(self.sharedir, self.reserved_space)
            writeable = disk['avail'] > 0

            # spacetime predictors should use disk_avail / (d(disk_used)/dt)
            stats['storage_server.disk_total'] = disk['total']
            stats['storage_server.disk_used'] = disk['used']
            stats['storage_server.disk_free_for_root'] = disk['free_for_root']
            stats['storage_server.disk_free_for_nonroot'] = disk['free_for_nonroot']
            stats['storage_server.disk_avail'] = disk['avail']
        except AttributeError:
            writeable = True
        except EnvironmentError:
            log.msg("OS call to get disk statistics failed", level=log.UNUSUAL)
            writeable = False

        if self.readonly_storage:
            stats['storage_server.disk_avail'] = 0
            writeable = False

        stats['storage_server.accepting_immutable_shares'] = int(writeable)
        s = self.bucket_counter.get_state()
        bucket_count = s.get("last-complete-bucket-count")
        if bucket_count:
            stats['storage_server.total_bucket_count'] = bucket_count
        return stats

    def get_available_space(self):
        """Returns available space for share storage in bytes, or None if no
        API to get this information is available."""

        if self.readonly_storage:
            return 0
        return fileutil.get_available_space(self.sharedir, self.reserved_space)

    def allocated_size(self):
        space = 0
        for bw in self._bucket_writers.values():
            space += bw.allocated_size()
        return space

    def get_version(self):
        remaining_space = self.get_available_space()
        if remaining_space is None:
            # We're on a platform that has no API to get disk stats.
            remaining_space = 2**64

        # Unicode strings might be nicer, but for now sticking to bytes since
        # this is what the wire protocol has always been.
        version = { b"http://allmydata.org/tahoe/protocols/storage/v1" :
                    { b"maximum-immutable-share-size": remaining_space,
                      b"maximum-mutable-share-size": MAX_MUTABLE_SHARE_SIZE,
                      b"available-space": remaining_space,
                      b"tolerates-immutable-read-overrun": True,
                      b"delete-mutable-shares-with-zero-length-writev": True,
                      b"fills-holes-with-zero-bytes": True,
                      b"prevents-read-past-end-of-share-data": True,
                      },
                    b"application-version": allmydata.__full_version__.encode("utf-8"),
                    }
        return version

    def allocate_buckets(self, storage_index,
                          renew_secret, cancel_secret,
                          sharenums, allocated_size,
                          owner_num=0, renew_leases=True):
        """
        Generic bucket allocation API.

        :param bool renew_leases: If and only if this is ``True`` then renew a
            secret-matching lease on (or, if none match, add a new lease to)
            existing shares in this bucket.  Any *new* shares are given a new
            lease regardless.
        """
        # owner_num is not for clients to set, but rather it should be
        # curried into the PersonalStorageServer instance that is dedicated
        # to a particular owner.
        start = self._clock.seconds()
        self.count("allocate")
        alreadygot = {}
        bucketwriters = {} # k: shnum, v: BucketWriter
        si_dir = storage_index_to_dir(storage_index)
        si_s = si_b2a(storage_index)

        log.msg("storage: allocate_buckets %r" % si_s)

        # in this implementation, the lease information (including secrets)
        # goes into the share files themselves. It could also be put into a
        # separate database. Note that the lease should not be added until
        # the BucketWriter has been closed.
        expire_time = self._clock.seconds() + DEFAULT_RENEWAL_TIME
        lease_info = LeaseInfo(owner_num,
                               renew_secret, cancel_secret,
                               expire_time, self.my_nodeid)

        max_space_per_bucket = allocated_size

        remaining_space = self.get_available_space()
        limited = remaining_space is not None
        if limited:
            # this is a bit conservative, since some of this allocated_size()
            # has already been written to disk, where it will show up in
            # get_available_space.
            remaining_space -= self.allocated_size()
        # self.readonly_storage causes remaining_space <= 0

        # fill alreadygot with all shares that we have, not just the ones
        # they asked about: this will save them a lot of work. Add or update
        # leases for all of them: if they want us to hold shares for this
        # file, they'll want us to hold leases for this file.
        for (shnum, fn) in self._get_bucket_shares(storage_index):
            alreadygot[shnum] = ShareFile(fn)
        if renew_leases:
            self._add_or_renew_leases(alreadygot.values(), lease_info)

        for shnum in sharenums:
            incominghome = os.path.join(self.incomingdir, si_dir, "%d" % shnum)
            finalhome = os.path.join(self.sharedir, si_dir, "%d" % shnum)
            if os.path.exists(finalhome):
                # great! we already have it. easy.
                pass
            elif os.path.exists(incominghome):
                # For Foolscap we don't create BucketWriters for shnums that
                # have a partial share (in incoming/), so if a second upload
                # occurs while the first is still in progress, the second
                # uploader will use different storage servers.
                pass
            elif (not limited) or (remaining_space >= max_space_per_bucket):
                # ok! we need to create the new share file.
                bw = BucketWriter(self, incominghome, finalhome,
                                  max_space_per_bucket, lease_info,
                                  clock=self._clock)
                if self.no_storage:
                    bw.throw_out_all_data = True
                bucketwriters[shnum] = bw
                self._bucket_writers[incominghome] = bw
                if limited:
                    remaining_space -= max_space_per_bucket
            else:
                # bummer! not enough space to accept this bucket
                pass

        if bucketwriters:
            fileutil.make_dirs(os.path.join(self.sharedir, si_dir))

        self.add_latency("allocate", self._clock.seconds() - start)
        return set(alreadygot), bucketwriters

    def _iter_share_files(self, storage_index):
        for shnum, filename in self._get_bucket_shares(storage_index):
            with open(filename, 'rb') as f:
                header = f.read(32)
            if MutableShareFile.is_valid_header(header):
                sf = MutableShareFile(filename, self)
                # note: if the share has been migrated, the renew_lease()
                # call will throw an exception, with information to help the
                # client update the lease.
            elif ShareFile.is_valid_header(header):
                sf = ShareFile(filename)
            else:
                continue # non-sharefile
            yield sf

    def add_lease(self, storage_index, renew_secret, cancel_secret, owner_num=1):
        start = self._clock.seconds()
        self.count("add-lease")
        new_expire_time = self._clock.seconds() + DEFAULT_RENEWAL_TIME
        lease_info = LeaseInfo(owner_num,
                               renew_secret, cancel_secret,
                               new_expire_time, self.my_nodeid)
        self._add_or_renew_leases(
            self._iter_share_files(storage_index),
            lease_info,
        )
        self.add_latency("add-lease", self._clock.seconds() - start)
        return None

    def renew_lease(self, storage_index, renew_secret):
        start = self._clock.seconds()
        self.count("renew")
        new_expire_time = self._clock.seconds() + DEFAULT_RENEWAL_TIME
        found_buckets = False
        for sf in self._iter_share_files(storage_index):
            found_buckets = True
            sf.renew_lease(renew_secret, new_expire_time)
        self.add_latency("renew", self._clock.seconds() - start)
        if not found_buckets:
            raise IndexError("no such lease to renew")

    def bucket_writer_closed(self, bw, consumed_size):
        if self.stats_provider:
            self.stats_provider.count('storage_server.bytes_added', consumed_size)
        del self._bucket_writers[bw.incominghome]
        for handler in self._call_on_bucket_writer_close:
            handler(bw)

    def register_bucket_writer_close_handler(self, handler):
        """
        The handler will be called with any ``BucketWriter`` that closes.
        """
        self._call_on_bucket_writer_close.append(handler)

    def _get_bucket_shares(self, storage_index):
        """Return a list of (shnum, pathname) tuples for files that hold
        shares for this storage_index. In each tuple, 'shnum' will always be
        the integer form of the last component of 'pathname'."""
        storagedir = os.path.join(self.sharedir, storage_index_to_dir(storage_index))
        try:
            for f in os.listdir(storagedir):
                if NUM_RE.match(f):
                    filename = os.path.join(storagedir, f)
                    yield (int(f), filename)
        except OSError:
            # Commonly caused by there being no buckets at all.
            pass

    def get_buckets(self, storage_index):
        start = self._clock.seconds()
        self.count("get")
        si_s = si_b2a(storage_index)
        log.msg("storage: get_buckets %r" % si_s)
        bucketreaders = {} # k: sharenum, v: BucketReader
        for shnum, filename in self._get_bucket_shares(storage_index):
            bucketreaders[shnum] = BucketReader(self, filename,
                                                storage_index, shnum)
        self.add_latency("get", self._clock.seconds() - start)
        return bucketreaders

    def get_leases(self, storage_index):
        """Provide an iterator that yields all of the leases attached to this
        bucket. Each lease is returned as a LeaseInfo instance.

        This method is not for client use.

        :note: Only for immutable shares.
        """
        # since all shares get the same lease data, we just grab the leases
        # from the first share
        try:
            shnum, filename = next(self._get_bucket_shares(storage_index))
            sf = ShareFile(filename)
            return sf.get_leases()
        except StopIteration:
            return iter([])

    def get_slot_leases(self, storage_index):
        """
        This method is not for client use.

        :note: Only for mutable shares.

        :return: An iterable of the leases attached to this slot.
        """
        for _, share_filename in self._get_bucket_shares(storage_index):
            share = MutableShareFile(share_filename)
            return share.get_leases()
        return []

    def _collect_mutable_shares_for_storage_index(self, bucketdir, write_enabler, si_s):
        """
        Gather up existing mutable shares for the given storage index.

        :param bytes bucketdir: The filesystem path containing shares for the
            given storage index.

        :param bytes write_enabler: The write enabler secret for the shares.

        :param bytes si_s: The storage index in encoded (base32) form.

        :raise BadWriteEnablerError: If the write enabler is not correct for
            any of the collected shares.

        :return dict[int, MutableShareFile]: The collected shares in a mapping
            from integer share numbers to ``MutableShareFile`` instances.
        """
        shares = {}
        if os.path.isdir(bucketdir):
            # shares exist if there is a file for them
            for sharenum_s in os.listdir(bucketdir):
                try:
                    sharenum = int(sharenum_s)
                except ValueError:
                    continue
                filename = os.path.join(bucketdir, sharenum_s)
                msf = MutableShareFile(filename, self)
                msf.check_write_enabler(write_enabler, si_s)
                shares[sharenum] = msf
        return shares

    def _evaluate_test_vectors(self, test_and_write_vectors, shares):
        """
        Execute test vectors against share data.

        :param test_and_write_vectors: See
            ``allmydata.interfaces.TestAndWriteVectorsForShares``.

        :param dict[int, MutableShareFile] shares: The shares against which to
            execute the vectors.

        :return bool: ``True`` if and only if all of the test vectors succeed
            against the given shares.
        """
        for sharenum in test_and_write_vectors:
            (testv, datav, new_length) = test_and_write_vectors[sharenum]
            if sharenum in shares:
                if not shares[sharenum].check_testv(testv):
                    self.log("testv failed: [%d]: %r" % (sharenum, testv))
                    return False
            else:
                # compare the vectors against an empty share, in which all
                # reads return empty strings.
                if not EmptyShare().check_testv(testv):
                    self.log("testv failed (empty): [%d] %r" % (sharenum,
                                                                testv))
                    return False
        return True

    def _evaluate_read_vectors(self, read_vector, shares):
        """
        Execute read vectors against share data.

        :param read_vector: See ``allmydata.interfaces.ReadVector``.

        :param dict[int, MutableShareFile] shares: The shares against which to
            execute the vector.

        :return dict[int, bytes]: The data read from the shares.
        """
        read_data = {}
        for sharenum, share in shares.items():
            read_data[sharenum] = share.readv(read_vector)
        return read_data

    def _evaluate_write_vectors(self, bucketdir, secrets, test_and_write_vectors, shares):
        """
        Execute write vectors against share data.

        :param bytes bucketdir: The parent directory holding the shares.  This
            is removed if the last share is removed from it.  If shares are
            created, they are created in it.

        :param secrets: A tuple of ``WriteEnablerSecret``,
            ``LeaseRenewSecret``, and ``LeaseCancelSecret``.  These secrets
            are used to initialize new shares.

        :param test_and_write_vectors: See
            ``allmydata.interfaces.TestAndWriteVectorsForShares``.

        :param dict[int, MutableShareFile]: The shares against which to
            execute the vectors.

        :return dict[int, MutableShareFile]: The shares which still exist
            after applying the vectors.
        """
        remaining_shares = {}

        for sharenum in test_and_write_vectors:
            (testv, datav, new_length) = test_and_write_vectors[sharenum]
            if new_length == 0:
                if sharenum in shares:
                    shares[sharenum].unlink()
            else:
                if sharenum not in shares:
                    # allocate a new share
                    share = self._allocate_slot_share(bucketdir, secrets,
                                                      sharenum,
                                                      owner_num=0)
                    shares[sharenum] = share
                shares[sharenum].writev(datav, new_length)
                remaining_shares[sharenum] = shares[sharenum]

            if new_length == 0:
                # delete bucket directories that exist but are empty.  They
                # might not exist if a client showed up and asked us to
                # truncate a share we weren't even holding.
                if os.path.exists(bucketdir) and [] == os.listdir(bucketdir):
                    os.rmdir(bucketdir)
        return remaining_shares

    def _make_lease_info(self, renew_secret, cancel_secret):
        """
        :return LeaseInfo: Information for a new lease for a share.
        """
        ownerid = 1 # TODO
        expire_time = self._clock.seconds() + DEFAULT_RENEWAL_TIME
        lease_info = LeaseInfo(ownerid,
                               renew_secret, cancel_secret,
                               expire_time, self.my_nodeid)
        return lease_info

    def _add_or_renew_leases(self, shares, lease_info):
        """
        Put the given lease onto the given shares.

        :param Iterable[Union[MutableShareFile, ShareFile]] shares: The shares
            to put the lease onto.

        :param LeaseInfo lease_info: The lease to put on the shares.
        """
        for share in shares:
            share.add_or_renew_lease(self.get_available_space(), lease_info)

    def slot_testv_and_readv_and_writev(  # type: ignore # warner/foolscap#78
            self,
            storage_index,
            secrets,
            test_and_write_vectors,
            read_vector,
            renew_leases=True,
    ):
        """
        Read data from shares and conditionally write some data to them.

        :param bool renew_leases: If and only if this is ``True`` and the test
            vectors pass then shares mentioned in ``test_and_write_vectors``
            that still exist after the changes are made will also have a
            secret-matching lease renewed (or, if none match, a new lease
            added).

        See ``allmydata.interfaces.RIStorageServer`` for details about other
        parameters and return value.
        """
        start = self._clock.seconds()
        self.count("writev")
        si_s = si_b2a(storage_index)
        log.msg("storage: slot_writev %r" % si_s)
        si_dir = storage_index_to_dir(storage_index)
        (write_enabler, renew_secret, cancel_secret) = secrets
        bucketdir = os.path.join(self.sharedir, si_dir)

        # If collection succeeds we know the write_enabler is good for all
        # existing shares.
        shares = self._collect_mutable_shares_for_storage_index(
            bucketdir,
            write_enabler,
            si_s,
        )

        # Now evaluate test vectors.
        testv_is_good = self._evaluate_test_vectors(
            test_and_write_vectors,
            shares,
        )

        # now gather the read vectors, before we do any writes
        read_data = self._evaluate_read_vectors(
            read_vector,
            shares,
        )

        if testv_is_good:
            # now apply the write vectors
            remaining_shares = self._evaluate_write_vectors(
                bucketdir,
                secrets,
                test_and_write_vectors,
                shares,
            )
            if renew_leases:
                lease_info = self._make_lease_info(renew_secret, cancel_secret)
                self._add_or_renew_leases(remaining_shares.values(), lease_info)

        # all done
        self.add_latency("writev", self._clock.seconds() - start)
        return (testv_is_good, read_data)

    def _allocate_slot_share(self, bucketdir, secrets, sharenum,
                             owner_num=0):
        (write_enabler, renew_secret, cancel_secret) = secrets
        my_nodeid = self.my_nodeid
        fileutil.make_dirs(bucketdir)
        filename = os.path.join(bucketdir, "%d" % sharenum)
        share = create_mutable_sharefile(filename, my_nodeid, write_enabler,
                                         self)
        return share

    def slot_readv(self, storage_index, shares, readv):
        start = self._clock.seconds()
        self.count("readv")
        si_s = si_b2a(storage_index)
        lp = log.msg("storage: slot_readv %r %r" % (si_s, shares),
                     facility="tahoe.storage", level=log.OPERATIONAL)
        si_dir = storage_index_to_dir(storage_index)
        # shares exist if there is a file for them
        bucketdir = os.path.join(self.sharedir, si_dir)
        if not os.path.isdir(bucketdir):
            self.add_latency("readv", self._clock.seconds() - start)
            return {}
        datavs = {}
        for sharenum_s in os.listdir(bucketdir):
            try:
                sharenum = int(sharenum_s)
            except ValueError:
                continue
            if sharenum in shares or not shares:
                filename = os.path.join(bucketdir, sharenum_s)
                msf = MutableShareFile(filename, self)
                datavs[sharenum] = msf.readv(readv)
        log.msg("returning shares %s" % (list(datavs.keys()),),
                facility="tahoe.storage", level=log.NOISY, parent=lp)
        self.add_latency("readv", self._clock.seconds() - start)
        return datavs

<<<<<<< HEAD
    def advise_corrupt_share(self, share_type, storage_index, shnum,
                             reason):
=======
    def _share_exists(self, storage_index, shnum):
        """
        Check local share storage to see if a matching share exists.

        :param bytes storage_index: The storage index to inspect.
        :param int shnum: The share number to check for.

        :return bool: ``True`` if a share with the given number exists at the
            given storage index, ``False`` otherwise.
        """
        for existing_sharenum, ignored in self._get_bucket_shares(storage_index):
            if existing_sharenum == shnum:
                return True
        return False

    def remote_advise_corrupt_share(self, share_type, storage_index, shnum,
                                    reason):
>>>>>>> c3e574b2
        # This is a remote API, I believe, so this has to be bytes for legacy
        # protocol backwards compatibility reasons.
        assert isinstance(share_type, bytes)
        assert isinstance(reason, bytes), "%r is not bytes" % (reason,)

        si_s = si_b2a(storage_index)

        if not self._share_exists(storage_index, shnum):
            log.msg(
                format=(
                    "discarding client corruption claim for %(si)s/%(shnum)d "
                    "which I do not have"
                ),
                si=si_s,
                shnum=shnum,
            )
            return

        log.msg(format=("client claims corruption in (%(share_type)s) " +
                        "%(si)s-%(shnum)d: %(reason)s"),
                share_type=share_type, si=si_s, shnum=shnum, reason=reason,
                level=log.SCARY, umid="SGx2fA")
<<<<<<< HEAD
        return None


@implementer(RIStorageServer)
class FoolscapStorageServer(Referenceable):  # type: ignore # warner/foolscap#78
    """
    A filesystem-based implementation of ``RIStorageServer``.

    For Foolscap, BucketWriter lifetime is tied to connection: when
    disconnection happens, the BucketWriters are removed.
    """
    name = 'storage'

    def __init__(self, storage_server):  # type: (StorageServer) -> None
        self._server = storage_server

        # Canaries and disconnect markers for BucketWriters created via Foolscap:
        self._bucket_writer_disconnect_markers = {}  # type: Dict[BucketWriter,Tuple[IRemoteReference, object]]

        self._server.register_bucket_writer_close_handler(self._bucket_writer_closed)

    def _bucket_writer_closed(self, bw):
        if bw in self._bucket_writer_disconnect_markers:
            canary, disconnect_marker = self._bucket_writer_disconnect_markers.pop(bw)
            canary.dontNotifyOnDisconnect(disconnect_marker)

    def remote_get_version(self):
        return self._server.get_version()

    def remote_allocate_buckets(self, storage_index,
                                renew_secret, cancel_secret,
                                sharenums, allocated_size,
                                canary, owner_num=0):
        """Foolscap-specific ``allocate_buckets()`` API."""
        alreadygot, bucketwriters = self._server.allocate_buckets(
            storage_index, renew_secret, cancel_secret, sharenums, allocated_size,
            owner_num=owner_num, renew_leases=True,
        )

        # Abort BucketWriters if disconnection happens.
        for bw in bucketwriters.values():
            disconnect_marker = canary.notifyOnDisconnect(bw.disconnected)
            self._bucket_writer_disconnect_markers[bw] = (canary, disconnect_marker)

        # Wrap BucketWriters with Foolscap adapter:
        bucketwriters = {
            k: FoolscapBucketWriter(bw)
            for (k, bw) in bucketwriters.items()
        }

        return alreadygot, bucketwriters

    def remote_add_lease(self, storage_index, renew_secret, cancel_secret,
                         owner_num=1):
        return self._server.add_lease(storage_index, renew_secret, cancel_secret)

    def remote_renew_lease(self, storage_index, renew_secret):
        return self._server.renew_lease(storage_index, renew_secret)

    def remote_get_buckets(self, storage_index):
        return {
            k: FoolscapBucketReader(bucket)
            for (k, bucket) in self._server.get_buckets(storage_index).items()
        }

    def remote_slot_testv_and_readv_and_writev(self, storage_index,
                                               secrets,
                                               test_and_write_vectors,
                                               read_vector):
        return self._server.slot_testv_and_readv_and_writev(
            storage_index,
            secrets,
            test_and_write_vectors,
            read_vector,
            renew_leases=True,
        )

    def remote_slot_readv(self, storage_index, shares, readv):
        return self._server.slot_readv(storage_index, shares, readv)

    def remote_advise_corrupt_share(self, share_type, storage_index, shnum,
                                    reason):
        return self._server.advise_corrupt_share(share_type, storage_index, shnum,
                                                 reason)
=======

        report = render_corruption_report(share_type, si_s, shnum, reason)
        if len(report) > self.get_available_space():
            return None

        now = time_format.iso_utc(sep="T")
        report_path = get_corruption_report_path(
            self.corruption_advisory_dir,
            now,
            si_s,
            shnum,
        )
        with open(report_path, "w") as f:
            f.write(report)

        return None

CORRUPTION_REPORT_FORMAT = """\
report: Share Corruption
type: {type}
storage_index: {storage_index}
share_number: {share_number}

{reason}

"""

def render_corruption_report(share_type, si_s, shnum, reason):
    """
    Create a string that explains a corruption report using freeform text.

    :param bytes share_type: The type of the share which the report is about.

    :param bytes si_s: The encoded representation of the storage index which
        the report is about.

    :param int shnum: The share number which the report is about.

    :param bytes reason: The reason given by the client for the corruption
        report.
    """
    return CORRUPTION_REPORT_FORMAT.format(
        type=bytes_to_native_str(share_type),
        storage_index=bytes_to_native_str(si_s),
        share_number=shnum,
        reason=bytes_to_native_str(reason),
    )

def get_corruption_report_path(base_dir, now, si_s, shnum):
    """
    Determine the path to which a certain corruption report should be written.

    :param str base_dir: The directory beneath which to construct the path.

    :param str now: The time of the report.

    :param str si_s: The encoded representation of the storage index which the
        report is about.

    :param int shnum: The share number which the report is about.

    :return str: A path to which the report can be written.
    """
    # windows can't handle colons in the filename
    return os.path.join(
        base_dir,
        ("%s--%s-%d" % (now, str(si_s, "utf-8"), shnum)).replace(":","")
    )
>>>>>>> c3e574b2
<|MERGE_RESOLUTION|>--- conflicted
+++ resolved
@@ -63,12 +63,8 @@
     """
     Implement the business logic for the storage server.
     """
-<<<<<<< HEAD
-    name = "storage"
-=======
     name = 'storage'
     # only the tests change this to anything else
->>>>>>> c3e574b2
     LeaseCheckerClass = LeaseCheckingCrawler
 
     def __init__(self, storedir, nodeid, reserved_space=0,
@@ -727,10 +723,6 @@
         self.add_latency("readv", self._clock.seconds() - start)
         return datavs
 
-<<<<<<< HEAD
-    def advise_corrupt_share(self, share_type, storage_index, shnum,
-                             reason):
-=======
     def _share_exists(self, storage_index, shnum):
         """
         Check local share storage to see if a matching share exists.
@@ -746,9 +738,8 @@
                 return True
         return False
 
-    def remote_advise_corrupt_share(self, share_type, storage_index, shnum,
-                                    reason):
->>>>>>> c3e574b2
+    def advise_corrupt_share(self, share_type, storage_index, shnum,
+                             reason):
         # This is a remote API, I believe, so this has to be bytes for legacy
         # protocol backwards compatibility reasons.
         assert isinstance(share_type, bytes)
@@ -771,7 +762,21 @@
                         "%(si)s-%(shnum)d: %(reason)s"),
                 share_type=share_type, si=si_s, shnum=shnum, reason=reason,
                 level=log.SCARY, umid="SGx2fA")
-<<<<<<< HEAD
+
+        report = render_corruption_report(share_type, si_s, shnum, reason)
+        if len(report) > self.get_available_space():
+            return None
+
+        now = time_format.iso_utc(sep="T")
+        report_path = get_corruption_report_path(
+            self.corruption_advisory_dir,
+            now,
+            si_s,
+            shnum,
+        )
+        with open(report_path, "w") as f:
+            f.write(report)
+
         return None
 
 
@@ -856,23 +861,7 @@
                                     reason):
         return self._server.advise_corrupt_share(share_type, storage_index, shnum,
                                                  reason)
-=======
-
-        report = render_corruption_report(share_type, si_s, shnum, reason)
-        if len(report) > self.get_available_space():
-            return None
-
-        now = time_format.iso_utc(sep="T")
-        report_path = get_corruption_report_path(
-            self.corruption_advisory_dir,
-            now,
-            si_s,
-            shnum,
-        )
-        with open(report_path, "w") as f:
-            f.write(report)
-
-        return None
+
 
 CORRUPTION_REPORT_FORMAT = """\
 report: Share Corruption
@@ -924,5 +913,4 @@
     return os.path.join(
         base_dir,
         ("%s--%s-%d" % (now, str(si_s, "utf-8"), shnum)).replace(":","")
-    )
->>>>>>> c3e574b2
+    )