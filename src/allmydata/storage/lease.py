--- conflicted
+++ resolved
@@ -287,18 +287,16 @@
     _lease_info = attr.ib()
     _hash = attr.ib()
 
-<<<<<<< HEAD
+    # proxyForInterface will take care of forwarding all methods on ILeaseInfo
+    # to `_lease_info`.  Here we override a few of those methods to adjust
+    # their behavior to make them suitable for use with hashed secrets.
+
     def renew(self, new_expire_time):
         # Preserve the HashedLeaseInfo wrapper around the renewed LeaseInfo.
         return attr.assoc(
             self,
             _lease_info=super(HashedLeaseInfo, self).renew(new_expire_time),
         )
-=======
-    # proxyForInterface will take care of forwarding all methods on ILeaseInfo
-    # to `_lease_info`.  Here we override a few of those methods to adjust
-    # their behavior to make them suitable for use with hashed secrets.
->>>>>>> 4c5cf7d3
 
     def is_renew_secret(self, candidate_secret):
         # type: (bytes) -> bool
