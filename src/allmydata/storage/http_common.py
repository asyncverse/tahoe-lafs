--- conflicted
+++ resolved
@@ -1,18 +1,14 @@
 """
 Common HTTP infrastructure for the storge server.
 """
-<<<<<<< HEAD
+
 from enum import Enum
 from base64 import b64encode
 from hashlib import sha256
+from typing import Optional
 
 from cryptography.x509 import Certificate
 from cryptography.hazmat.primitives.serialization import Encoding, PublicFormat
-=======
-
-from enum import Enum
-from base64 import b64encode
-from typing import Optional
 
 from werkzeug.http import parse_options_header
 from twisted.web.http_headers import Headers
@@ -29,7 +25,6 @@
     values = headers.getRawHeaders("content-type") or [None]
     content_type = parse_options_header(values[0])[0] or None
     return content_type
->>>>>>> 971f01f4
 
 
 def swissnum_auth_header(swissnum):  # type: (bytes) -> bytes
