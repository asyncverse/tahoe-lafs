#! /usr/bin/env python
# -*- coding: utf-8 -*-
import sys

# Tahoe-LAFS -- secure, distributed storage grid
#
# Copyright © 2006-2012 The Tahoe-LAFS Software Foundation
#
# This file is part of Tahoe-LAFS.
#
# See the docs/about.rst file for licensing information.

import os, subprocess, re

basedir = os.path.dirname(os.path.abspath(__file__))

# locate our version number

def read_version_py(infname):
    try:
        verstrline = open(infname, "rt").read()
    except EnvironmentError:
        return None
    else:
        VSRE = r"^verstr = ['\"]([^'\"]*)['\"]"
        mo = re.search(VSRE, verstrline, re.M)
        if mo:
            return mo.group(1)

VERSION_PY_FILENAME = 'src/allmydata/_version.py'
version = read_version_py(VERSION_PY_FILENAME)

install_requires = [
    # we don't need much out of setuptools but the version checking stuff
    # needs pkg_resources and PEP 440 version specifiers.
    "setuptools >= 28.8.0",

    "zfec >= 1.1.0",

    # zope.interface >= 3.6.0 is required for Twisted >= 12.1.0.
    # zope.interface 3.6.3 and 3.6.4 are incompatible with Nevow (#1435).
    "zope.interface >= 3.6.0, != 3.6.3, != 3.6.4",

    # * foolscap < 0.5.1 had a performance bug which spent O(N**2) CPU for
    #   transferring large mutable files of size N.
    # * foolscap < 0.6 is incompatible with Twisted 10.2.0.
    # * foolscap 0.6.1 quiets a DeprecationWarning.
    # * foolscap < 0.6.3 is incompatible with Twisted 11.1.0 and newer.
    # * foolscap 0.8.0 generates 2048-bit RSA-with-SHA-256 signatures,
    #   rather than 1024-bit RSA-with-MD5. This also allows us to work
    #   with a FIPS build of OpenSSL.
    # * foolscap >= 0.12.3 provides tcp/tor/i2p connection handlers we need,
    #   and allocate_tcp_port
    # * foolscap >= 0.12.5 has ConnectionInfo and ReconnectionInfo
    # * foolscap >= 0.12.6 has an i2p.sam_endpoint() that takes kwargs
    "foolscap >= 0.12.6",

    # * On Linux we need at least Twisted 10.1.0 for inotify support
    #   used by the drop-upload frontend.
    # * We also need Twisted 10.1.0 for the FTP frontend in order for
    #   Twisted's FTP server to support asynchronous close.
    # * The SFTP frontend depends on Twisted 11.0.0 to fix the SSH server
    #   rekeying bug <https://twistedmatrix.com/trac/ticket/4395>
    # * The FTP frontend depends on Twisted >= 11.1.0 for
    #   filepath.Permissions
    # * Nevow 0.11.1 depends on Twisted >= 13.0.0.
    # * The SFTP frontend and manhole depend on the conch extra. However, we
    #   can't explicitly declare that without an undesirable dependency on gmpy,
    #   as explained in ticket #2740.
    # * Due to a setuptools bug, we need to declare a dependency on the tls
    #   extra even though we only depend on it via foolscap.
    # * Twisted >= 15.1.0 is the first version that provided the [tls] extra.
    # * Twisted-16.1.0 fixes https://twistedmatrix.com/trac/ticket/8223,
    #   which otherwise causes test_system to fail (DirtyReactorError, due to
    #   leftover timers)
    # * Twisted-16.4.0 introduces `python -m twisted.trial` which is needed
    #   for coverage testing
    # * Twisted 16.6.0 drops the undesirable gmpy dependency from the conch
    #   extra, letting us use that extra instead of trying to duplicate its
    #   dependencies here.  Twisted[conch] >18.7 introduces a dependency on
    #   bcrypt.  It is nice to avoid that if the user ends up with an older
    #   version of Twisted.  That's hard to express except by using the extra.
    #
    #   In a perfect world, Twisted[conch] would be a dependency of an "sftp"
    #   extra.  However, pip fails to resolve the dependencies all
    #   dependencies when asked for Twisted[tls] *and* Twisted[conch].
    #   Specifically, "Twisted[conch]" (as the later requirement) is ignored.
    #   If there were an Tahoe-LAFS sftp extra that dependended on
    #   Twisted[conch] and install_requires only included Twisted[tls] then
    #   `pip install tahoe-lafs[sftp]` would not install requirements
    #   specified by Twisted[conch].  Since this would be the *whole point* of
    #   an sftp extra in Tahoe-LAFS, there is no point in having one.
    "Twisted[tls,conch] >= 16.6.0",

    # We need Nevow >= 0.11.1 which can be installed using pip.
    "Nevow >= 0.11.1",

    "PyYAML >= 3.11",

    "six >= 1.10.0",

    # for 'tahoe invite' and 'tahoe join'
    "magic-wormhole >= 0.10.2",

    # Eliot is contemplating dropping Python 2 support.  Stick to a version we
    # know works on Python 2.7.
    "eliot ~= 1.7",

    # A great way to define types of values.
    "attrs >= 18.2.0",

    # WebSocket library for twisted and asyncio
    "autobahn >= 19.5.2",
]

setup_requires = [
    'setuptools >= 28.8.0',  # for PEP-440 style versions
]

tor_requires = [
    # This is exactly what `foolscap[tor]` means but pip resolves the pair of
    # dependencies "foolscap[i2p] foolscap[tor]" to "foolscap[i2p]" so we lose
    # this if we don't declare it ourselves!
    "txtorcon >= 0.17.0",
]

i2p_requires = [
    # See the comment in tor_requires.
    "txi2p >= 0.3.2",
]

if len(sys.argv) > 1 and sys.argv[1] == '--fakedependency':
    del sys.argv[1]
    install_requires += ["fakedependency >= 1.0.0"]

from setuptools import find_packages, setup
from setuptools import Command
from setuptools.command import install


trove_classifiers=[
    "Development Status :: 5 - Production/Stable",
    "Environment :: Console",
    "Environment :: Web Environment",
    "License :: OSI Approved :: GNU General Public License (GPL)",
    "License :: DFSG approved",
    "License :: Other/Proprietary License",
    "Intended Audience :: Developers",
    "Intended Audience :: End Users/Desktop",
    "Intended Audience :: System Administrators",
    "Operating System :: Microsoft",
    "Operating System :: Microsoft :: Windows",
    "Operating System :: Unix",
    "Operating System :: POSIX :: Linux",
    "Operating System :: POSIX",
    "Operating System :: MacOS :: MacOS X",
    "Operating System :: OS Independent",
    "Natural Language :: English",
    "Programming Language :: C",
    "Programming Language :: Python",
    "Programming Language :: Python :: 2",
    "Programming Language :: Python :: 2.7",
    "Topic :: Utilities",
    "Topic :: System :: Systems Administration",
    "Topic :: System :: Filesystems",
    "Topic :: System :: Distributed Computing",
    "Topic :: Software Development :: Libraries",
    "Topic :: System :: Archiving :: Backup",
    "Topic :: System :: Archiving :: Mirroring",
    "Topic :: System :: Archiving",
    ]


GIT_VERSION_BODY = '''
# This _version.py is generated from git metadata by the tahoe setup.py.

__pkgname__ = "%(pkgname)s"
real_version = "%(version)s"
full_version = "%(full)s"
branch = "%(branch)s"
verstr = "%(normalized)s"
__version__ = verstr
'''

def run_command(args, cwd=None):
    use_shell = sys.platform == "win32"
    try:
        p = subprocess.Popen(args, stdout=subprocess.PIPE, cwd=cwd, shell=use_shell)
    except EnvironmentError as e:  # if this gives a SyntaxError, note that Tahoe-LAFS requires Python 2.7+
        print("Warning: unable to run %r." % (" ".join(args),))
        print(e)
        return None
    stdout = p.communicate()[0].strip()
    if p.returncode != 0:
        print("Warning: %r returned error code %r." % (" ".join(args), p.returncode))
        return None
    return stdout


def versions_from_git(tag_prefix):
    # This runs 'git' from the directory that contains this file. That either
    # means someone ran a setup.py command (and this code is in
    # versioneer.py, thus the containing directory is the root of the source
    # tree), or someone ran a project-specific entry point (and this code is
    # in _version.py, thus the containing directory is somewhere deeper in
    # the source tree). This only gets called if the git-archive 'subst'
    # variables were *not* expanded, and _version.py hasn't already been
    # rewritten with a short version string, meaning we're inside a checked
    # out source tree.

    # versions_from_git (as copied from python-versioneer) returns strings
    # like "1.9.0-25-gb73aba9-dirty", which means we're in a tree with
    # uncommited changes (-dirty), the latest checkin is revision b73aba9,
    # the most recent tag was 1.9.0, and b73aba9 has 25 commits that weren't
    # in 1.9.0 . The narrow-minded NormalizedVersion parser that takes our
    # output (meant to enable sorting of version strings) refuses most of
    # that. Tahoe uses a function named suggest_normalized_version() that can
    # handle "1.9.0.post25", so dumb down our output to match.

    try:
        source_dir = os.path.dirname(os.path.abspath(__file__))
    except NameError as e:
        # some py2exe/bbfreeze/non-CPython implementations don't do __file__
        print("Warning: unable to find version because we could not obtain the source directory.")
        print(e)
        return {}
    stdout = run_command(["git", "describe", "--tags", "--dirty", "--always"],
                         cwd=source_dir)
    if stdout is None:
        # run_command already complained.
        return {}
    stdout = stdout.decode("ascii")
    if not stdout.startswith(tag_prefix):
        print("Warning: tag %r doesn't start with prefix %r." % (stdout, tag_prefix))
        return {}
    version = stdout[len(tag_prefix):]
    pieces = version.split("-")
    if len(pieces) == 1:
        normalized_version = pieces[0]
    else:
        normalized_version = "%s.post%s" % (pieces[0], pieces[1])

    stdout = run_command(["git", "rev-parse", "HEAD"], cwd=source_dir)
    if stdout is None:
        # run_command already complained.
        return {}
    full = stdout.decode("ascii").strip()
    if version.endswith("-dirty"):
        full += "-dirty"
        normalized_version += ".dev0"

    # Thanks to Jistanidiot at <http://stackoverflow.com/questions/6245570/get-current-branch-name>.
    stdout = run_command(["git", "rev-parse", "--abbrev-ref", "HEAD"], cwd=source_dir)
    branch = (stdout or b"unknown").decode("ascii").strip()

    # this returns native strings (bytes on py2, unicode on py3)
    return {"version": version, "normalized": normalized_version,
            "full": full, "branch": branch}

# setup.cfg has an [aliases] section which runs "update_version" before many
# commands (like "build" and "sdist") that need to know our package version
# ahead of time. If you add different commands (or if we forgot some), you
# may need to add it to setup.cfg and configure it to run update_version
# before your command.

class UpdateVersion(Command):
    description = "update _version.py from revision-control metadata"
    user_options = install.install.user_options

    def initialize_options(self):
        pass
    def finalize_options(self):
        pass
    def run(self):
        global version
        verstr = version
        if os.path.isdir(os.path.join(basedir, ".git")):
            verstr = self.try_from_git()

        if verstr:
            self.distribution.metadata.version = verstr
        else:
            print("""\
********************************************************************
Warning: no version information found. This may cause tests to fail.
********************************************************************
""")

    def try_from_git(self):
        # If we change the release tag names, we must change this too
        versions = versions_from_git("tahoe-lafs-")

        # setup.py might be run by either py2 or py3 (when run by tox, which
        # uses py3 on modern debian/ubuntu distros). We want this generated
        # file to contain native strings on both (str=bytes in py2,
        # str=unicode in py3)
        if versions:
            body = GIT_VERSION_BODY % {
                "pkgname": self.distribution.get_name(),
                "version": versions["version"],
                "normalized": versions["normalized"],
                "full": versions["full"],
                "branch": versions["branch"],
                }
            f = open(VERSION_PY_FILENAME, "wb")
            f.write(body.encode("ascii"))
            f.close()
            print("Wrote normalized version %r into '%s'" % (versions["normalized"], VERSION_PY_FILENAME))

        return versions.get("normalized", None)

class PleaseUseTox(Command):
    user_options = []
    def initialize_options(self):
        pass
    def finalize_options(self):
        pass

    def run(self):
        print("ERROR: Please use 'tox' to run the test suite.")
        sys.exit(1)

setup_args = {}
if version:
    setup_args["version"] = version

setup(name="tahoe-lafs", # also set in __init__.py
      description='secure, decentralized, fault-tolerant file store',
      long_description=open('README.rst', 'rU').read(),
      author='the Tahoe-LAFS project',
      author_email='tahoe-dev@tahoe-lafs.org',
      url='https://tahoe-lafs.org/',
      license='GNU GPL', # see README.rst -- there is an alternative licence
      cmdclass={"update_version": UpdateVersion,
                "test": PleaseUseTox,
                },
      package_dir = {'':'src'},
      packages=find_packages('src') + ['allmydata.test.plugins'],
      classifiers=trove_classifiers,
      python_requires="<3.0",
      install_requires=install_requires,
      extras_require={
          ':sys_platform=="win32"': ["pypiwin32"],
          ':sys_platform!="win32" and sys_platform!="linux2"': ["watchdog"],  # For magic-folder on "darwin" (macOS) and the BSDs
          "test": [
              # Pin a specific pyflakes so we don't have different folks
              # disagreeing on what is or is not a lint issue.  We can bump
              # this version from time to time, but we will do it
              # intentionally.
              "pyflakes == 2.1.0",
              "coverage",
              "mock",
              "tox",
              "pytest",
              "pytest-twisted",
              "hypothesis >= 3.6.1",
              "treq",
              "towncrier",
              "testtools",
              "fixtures",
<<<<<<< HEAD
              "beautifulsoup4",
              "html5lib",
          ],
          "tor": [
              "foolscap[tor] >= 0.12.5",
              "txtorcon >= 0.17.0", # in case pip's resolver doesn't work
          ],
          "i2p": [
              "foolscap[i2p] >= 0.12.6",
              "txi2p >= 0.3.2", # in case pip's resolver doesn't work
          ],
=======
          ] + tor_requires + i2p_requires,
          "tor": tor_requires,
          "i2p": i2p_requires,
>>>>>>> f1c817e3
      },
      package_data={"allmydata.web": ["*.xhtml",
                                      "static/*.js", "static/*.png", "static/*.css",
                                      "static/img/*.png",
                                      "static/css/*.css",
                                      ]
                    },
      include_package_data=True,
      setup_requires=setup_requires,
      entry_points = { 'console_scripts': [ 'tahoe = allmydata.scripts.runner:run' ] },
      **setup_args
      )<|MERGE_RESOLUTION|>--- conflicted
+++ resolved
@@ -358,23 +358,11 @@
               "towncrier",
               "testtools",
               "fixtures",
-<<<<<<< HEAD
               "beautifulsoup4",
               "html5lib",
-          ],
-          "tor": [
-              "foolscap[tor] >= 0.12.5",
-              "txtorcon >= 0.17.0", # in case pip's resolver doesn't work
-          ],
-          "i2p": [
-              "foolscap[i2p] >= 0.12.6",
-              "txi2p >= 0.3.2", # in case pip's resolver doesn't work
-          ],
-=======
           ] + tor_requires + i2p_requires,
           "tor": tor_requires,
           "i2p": i2p_requires,
->>>>>>> f1c817e3
       },
       package_data={"allmydata.web": ["*.xhtml",
                                       "static/*.js", "static/*.png", "static/*.css",
