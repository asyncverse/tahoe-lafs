--- conflicted
+++ resolved
@@ -326,29 +326,6 @@
         user: "nobody"
 
 
-<<<<<<< HEAD
-  slackware-14.2:
-    docker:
-      - image: "tahoelafsci/slackware:14.2-py2"
-        user: "nobody"
-
-    environment: *UTF_8_ENVIRONMENT
-
-    # pip cannot install packages if the working directory is not readable.
-    # We want to run a lot of steps as nobody instead of as root.
-    working_directory: "/tmp/project"
-
-    steps:
-      - "checkout"
-      - run: *SETUP_VIRTUALENV
-      - run: *RUN_TESTS
-      - store_test_results: *STORE_TEST_RESULTS
-      - store_artifacts: *STORE_TEST_LOG
-      - store_artifacts: *STORE_OTHER_ARTIFACTS
-      - run: *SUBMIT_COVERAGE
-
-=======
->>>>>>> 9cc1db4a
   nixos-19.09:
     docker:
       # Run in a highly Nix-capable environment.
@@ -556,18 +533,6 @@
       TAG: "29"
 
 
-<<<<<<< HEAD
-  build-image-slackware-14.2:
-    <<: *BUILD_IMAGE
-
-    environment:
-      DISTRO: "slackware"
-      TAG: "14.2"
-      PYTHON_VERSION: "2"
-
-
-=======
->>>>>>> 9cc1db4a
   build-image-pypy-2.7-buster:
     <<: *BUILD_IMAGE
 
