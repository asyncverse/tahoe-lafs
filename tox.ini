--- conflicted
+++ resolved
@@ -71,15 +71,9 @@
          coverage: coverage xml
          coverage: coverage report
 
-<<<<<<< HEAD
-         # We also run tests with -bb to catch bugs like `"%s" % (some_bytes,)`.
-         # Eventually everything should run with this, but so far only parted
-         # some of the modules.
-=======
          # Also run tests with -bb to catch bugs like `"%s" % (some_bytes,)`.
          # Eventually everything should run with this, but so far only fixed
          # some of the Python3-ported modules.
->>>>>>> 16a47397
          python -bb -m twisted.trial --rterrors allmydata.test.web
 
 [testenv:integration]
